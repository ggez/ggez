//! A small snake game done after watching
//! <https://www.youtube.com/watch?v=HCwMb0KslX8>
//! to showcase ggez and how it relates/differs from piston.
//!
//! Note that this example is meant to highlight the general
//! structure of a ggez game. Some of the details may need to
//! be changed to scale the game. For example, if we needed to
//! draw hundreds or thousands of shapes, a SpriteBatch is going
//! to offer far better performance than the direct draw calls
//! that this example uses.
//!
//! Author: @termhn
//! Original repo: https://github.com/termhn/ggez_snake

<<<<<<< HEAD
// First we need to actually `use` the pieces of ggez that we are going
=======
// First we'll import the crates we need for our game;
// in this case that is just `ggez` and `oorandom` (and `getrandom`
// to seed the RNG.)
use getrandom;
use ggez;
use oorandom::Rand32;

// Next we need to actually `use` the pieces of ggez that we are going
>>>>>>> 38323f04
// to need frequently.
use ggez::event::{KeyCode, KeyMods};
use ggez::{event, graphics, Context, GameResult};

// We'll bring in some things from `std` to help us in the future.
use std::collections::LinkedList;
use std::time::{Duration, Instant};

// The first thing we want to do is set up some constants that will help us out later.

// Here we define the size of our game board in terms of how many grid
// cells it will take up. We choose to make a 30 x 20 game board.
const GRID_SIZE: (i16, i16) = (30, 20);
// Now we define the pixel size of each tile, which we make 32x32 pixels.
const GRID_CELL_SIZE: (i16, i16) = (32, 32);

// Next we define how large we want our actual window to be by multiplying
// the components of our grid size by its corresponding pixel size.
const SCREEN_SIZE: (f32, f32) = (
    GRID_SIZE.0 as f32 * GRID_CELL_SIZE.0 as f32,
    GRID_SIZE.1 as f32 * GRID_CELL_SIZE.1 as f32,
);

// Here we're defining how often we want our game to update. This will be
// important later so that we don't have our snake fly across the screen because
// it's moving a full tile every frame.
const UPDATES_PER_SECOND: f32 = 8.0;
// And we get the milliseconds of delay that this update rate corresponds to.
const MILLIS_PER_UPDATE: u64 = (1.0 / UPDATES_PER_SECOND * 1000.0) as u64;

/// Now we define a struct that will hold an entity's position on our game board
/// or grid which we defined above. We'll use signed integers because we only want
/// to store whole numbers, and we need them to be signed so that they work properly
/// with our modulus arithmetic later.
#[derive(Clone, Copy, PartialEq, Eq, Debug)]
struct GridPosition {
    x: i16,
    y: i16,
}

/// This is a trait that provides a modulus function that works for negative values
/// rather than just the standard remainder op (%) which does not. We'll use this
/// to get our snake to wrap from one side of the game board around to the other
/// when it goes off the top, bottom, left, or right side of the screen.
trait ModuloSigned {
    fn modulo(&self, n: Self) -> Self;
}

/// Here we implement our `ModuloSigned` trait for any type T which implements
/// `Add` (the `+` operator) with an output type T and Rem (the `%` operator)
/// that also has an output type of T, and that can be cloned. These are the bounds
/// that we need in order to implement a modulus function that works for negative numbers
/// as well.
impl<T> ModuloSigned for T
where
    T: std::ops::Add<Output = T> + std::ops::Rem<Output = T> + Clone,
{
    fn modulo(&self, n: T) -> T {
        // Because of our trait bounds, we can now apply these operators.
        (self.clone() % n.clone() + n.clone()) % n.clone()
    }
}

impl GridPosition {
    /// We make a standard helper function so that we can create a new `GridPosition`
    /// more easily.
    pub fn new(x: i16, y: i16) -> Self {
        GridPosition { x, y }
    }

    /// As well as a helper function that will give us a random `GridPosition` from
    /// `(0, 0)` to `(max_x, max_y)`
    pub fn random(rng: &mut Rand32, max_x: i16, max_y: i16) -> Self {
        // We can use `.into()` to convert from `(i16, i16)` to a `GridPosition` since
        // we implement `From<(i16, i16)>` for `GridPosition` below.
        (
            rng.rand_range(0..(max_x as u32)) as i16,
            rng.rand_range(0..(max_y as u32)) as i16,
        )
            .into()
    }

    /// We'll make another helper function that takes one grid position and returns a new one after
    /// making one move in the direction of `dir`. We use our `SignedModulo` trait
    /// above, which is now implemented on `i16` because it satisfies the trait bounds,
    /// to automatically wrap around within our grid size if the move would have otherwise
    /// moved us off the board to the top, bottom, left, or right.
    pub fn new_from_move(pos: GridPosition, dir: Direction) -> Self {
        match dir {
            Direction::Up => GridPosition::new(pos.x, (pos.y - 1).modulo(GRID_SIZE.1)),
            Direction::Down => GridPosition::new(pos.x, (pos.y + 1).modulo(GRID_SIZE.1)),
            Direction::Left => GridPosition::new((pos.x - 1).modulo(GRID_SIZE.0), pos.y),
            Direction::Right => GridPosition::new((pos.x + 1).modulo(GRID_SIZE.0), pos.y),
        }
    }
}

/// We implement the `From` trait, which in this case allows us to convert easily between
/// a GridPosition and a ggez `graphics::Rect` which fills that grid cell.
/// Now we can just call `.into()` on a `GridPosition` where we want a
/// `Rect` that represents that grid cell.
impl From<GridPosition> for graphics::Rect {
    fn from(pos: GridPosition) -> Self {
        graphics::Rect::new_i32(
            pos.x as i32 * GRID_CELL_SIZE.0 as i32,
            pos.y as i32 * GRID_CELL_SIZE.1 as i32,
            GRID_CELL_SIZE.0 as i32,
            GRID_CELL_SIZE.1 as i32,
        )
    }
}

/// And here we implement `From` again to allow us to easily convert between
/// `(i16, i16)` and a `GridPosition`.
impl From<(i16, i16)> for GridPosition {
    fn from(pos: (i16, i16)) -> Self {
        GridPosition { x: pos.0, y: pos.1 }
    }
}

/// Next we create an enum that will represent all the possible
/// directions that our snake could move.
#[derive(Clone, Copy, Debug, PartialEq, Eq)]
enum Direction {
    Up,
    Down,
    Left,
    Right,
}

impl Direction {
    /// We create a helper function that will allow us to easily get the inverse
    /// of a `Direction` which we can use later to check if the player should be
    /// able to move the snake in a certain direction.
    pub fn inverse(&self) -> Self {
        match *self {
            Direction::Up => Direction::Down,
            Direction::Down => Direction::Up,
            Direction::Left => Direction::Right,
            Direction::Right => Direction::Left,
        }
    }

    /// We also create a helper function that will let us convert between a
    /// `ggez` `Keycode` and the `Direction` that it represents. Of course,
    /// not every keycode represents a direction, so we return `None` if this
    /// is the case.
    pub fn from_keycode(key: KeyCode) -> Option<Direction> {
        match key {
            KeyCode::Up => Some(Direction::Up),
            KeyCode::Down => Some(Direction::Down),
            KeyCode::Left => Some(Direction::Left),
            KeyCode::Right => Some(Direction::Right),
            _ => None,
        }
    }
}

/// This is mostly just a semantic abstraction over a `GridPosition` to represent
/// a segment of the snake. It could be useful to, say, have each segment contain its
/// own color or something similar. This is an exercise left up to the reader ;)
#[derive(Clone, Copy, Debug)]
struct Segment {
    pos: GridPosition,
}

impl Segment {
    pub fn new(pos: GridPosition) -> Self {
        Segment { pos }
    }
}

/// This is again an abstraction over a `GridPosition` that represents
/// a piece of food the snake can eat. It can draw itself.
struct Food {
    pos: GridPosition,
}

impl Food {
    pub fn new(pos: GridPosition) -> Self {
        Food { pos }
    }

    /// Here is the first time we see what drawing looks like with ggez.
    /// We have a function that takes in a `&mut ggez::Context` which we use
    /// with the helpers in `ggez::graphics` to do drawing. We also return a
    /// `ggez::GameResult` so that we can use the `?` operator to bubble up
    /// failure of drawing.
    ///
    /// Note: this method of drawing does not scale. If you need to render
    /// a large number of shapes, use a SpriteBatch. This approach is fine for
    /// this example since there are a fairly limited number of calls.
    fn draw(&self, ctx: &mut Context) -> GameResult<()> {
        // First we set the color to draw with, in this case all food will be
        // colored blue.
        let color = [0.0, 0.0, 1.0, 1.0].into();
        // Then we draw a rectangle with the Fill draw mode, and we convert the
        // Food's position into a `ggez::Rect` using `.into()` which we can do
        // since we implemented `From<GridPosition>` for `Rect` earlier.
        let rectangle =
            graphics::Mesh::new_rectangle(ctx, graphics::DrawMode::fill(), self.pos.into(), color)?;
        graphics::draw(ctx, &rectangle, (ggez::mint::Point2 { x: 0.0, y: 0.0 },))
    }
}

/// Here we define an enum of the possible things that the snake could have "eaten"
/// during an update of the game. It could have either eaten a piece of `Food`, or
/// it could have eaten `Itself` if the head ran into its body.
#[derive(Clone, Copy, Debug)]
enum Ate {
    Itself,
    Food,
}

/// Now we make a struct that contains all the information needed to describe the
/// state of the Snake itself.
struct Snake {
    /// First we have the head of the snake, which is a single `Segment`.
    head: Segment,
    /// Then we have the current direction the snake is moving. This is
    /// the direction it will move when `update` is called on it.
    dir: Direction,
    /// Next we have the body, which we choose to represent as a `LinkedList`
    /// of `Segment`s.
    body: LinkedList<Segment>,
    /// Now we have a property that represents the result of the last update
    /// that was performed. The snake could have eaten nothing (None), Food (Some(Ate::Food)),
    /// or Itself (Some(Ate::Itself))
    ate: Option<Ate>,
    /// Finally we store the direction that the snake was traveling the last
    /// time that `update` was called, which we will use to determine valid
    /// directions that it could move the next time update is called.
    last_update_dir: Direction,
    /// Store the direction that will be used in the `update` after the next `update`
    /// This is needed so a user can press two directions (eg. left then up)
    /// before one `update` has happened. It sort of queues up key press input
    next_dir: Option<Direction>,
}

impl Snake {
    pub fn new(pos: GridPosition) -> Self {
        let mut body = LinkedList::new();
        // Our snake will initially have a head and one body segment,
        // and will be moving to the right.
        body.push_back(Segment::new((pos.x - 1, pos.y).into()));
        Snake {
            head: Segment::new(pos),
            dir: Direction::Right,
            last_update_dir: Direction::Right,
            body: body,
            ate: None,
            next_dir: None,
        }
    }

    /// A helper function that determines whether
    /// the snake eats a given piece of Food based
    /// on its current position
    fn eats(&self, food: &Food) -> bool {
        if self.head.pos == food.pos {
            true
        } else {
            false
        }
    }

    /// A helper function that determines whether
    /// the snake eats itself based on its current position
    fn eats_self(&self) -> bool {
        for seg in self.body.iter() {
            if self.head.pos == seg.pos {
                return true;
            }
        }
        false
    }

    /// The main update function for our snake which gets called every time
    /// we want to update the game state.
    fn update(&mut self, food: &Food) {
        // If `last_update_dir` has already been updated to be the same as `dir`
        // and we have a `next_dir`, then set `dir` to `next_dir` and unset `next_dir`
        if self.last_update_dir == self.dir && self.next_dir.is_some() {
            self.dir = self.next_dir.unwrap();
            self.next_dir = None;
        }
        // First we get a new head position by using our `new_from_move` helper
        // function from earlier. We move our head in the direction we are currently
        // heading.
        let new_head_pos = GridPosition::new_from_move(self.head.pos, self.dir);
        // Next we create a new segment will be our new head segment using the
        // new position we just made.
        let new_head = Segment::new(new_head_pos);
        // Then we push our current head Segment onto the front of our body
        self.body.push_front(self.head);
        // And finally make our actual head the new Segment we created. This has
        // effectively moved the snake in the current direction.
        self.head = new_head;
        // Next we check whether the snake eats itself or some food, and if so,
        // we set our `ate` member to reflect that state.
        if self.eats_self() {
            self.ate = Some(Ate::Itself);
        } else if self.eats(food) {
            self.ate = Some(Ate::Food);
        } else {
            self.ate = None
        }
        // If we didn't eat anything this turn, we remove the last segment from our body,
        // which gives the illusion that the snake is moving. In reality, all the segments stay
        // stationary, we just add a segment to the front and remove one from the back. If we eat
        // a piece of food, then we leave the last segment so that we extend our body by one.
        if let None = self.ate {
            self.body.pop_back();
        }
        // And set our last_update_dir to the direction we just moved.
        self.last_update_dir = self.dir;
    }

    /// Here we have the Snake draw itself. This is very similar to how we saw the Food
    /// draw itself earlier.
    ///
    /// Again, note that this approach to drawing is fine for the limited scope of this
    /// example, but larger scale games will likely need a more optimized render path
    /// using SpriteBatch or something similar that batches draw calls.
    fn draw(&self, ctx: &mut Context) -> GameResult<()> {
        // We first iterate through the body segments and draw them.
        for seg in self.body.iter() {
            // Again we set the color (in this case an orangey color)
            // and then draw the Rect that we convert that Segment's position into
            let rectangle = graphics::Mesh::new_rectangle(
                ctx,
                graphics::DrawMode::fill(),
                seg.pos.into(),
                [0.3, 0.3, 0.0, 1.0].into(),
            )?;
            graphics::draw(ctx, &rectangle, (ggez::mint::Point2 { x: 0.0, y: 0.0 },))?;
        }
        // And then we do the same for the head, instead making it fully red to distinguish it.
        let rectangle = graphics::Mesh::new_rectangle(
            ctx,
            graphics::DrawMode::fill(),
            self.head.pos.into(),
            [1.0, 0.5, 0.0, 1.0].into(),
        )?;
        graphics::draw(ctx, &rectangle, (ggez::mint::Point2 { x: 0.0, y: 0.0 },))?;
        Ok(())
    }
}

/// Now we have the heart of our game, the GameState. This struct
/// will implement ggez's `EventHandler` trait and will therefore drive
/// everything else that happens in our game.
struct GameState {
    /// First we need a Snake
    snake: Snake,
    /// A piece of food
    food: Food,
    /// Whether the game is over or not
    gameover: bool,
    /// Our RNG state
    rng: Rand32,
    /// And we track the last time we updated so that we can limit
    /// our update rate.
    last_update: Instant,
}

impl GameState {
    /// Our new function will set up the initial state of our game.
    pub fn new() -> Self {
        // First we put our snake a quarter of the way across our grid in the x axis
        // and half way down the y axis. This works well since we start out moving to the right.
        let snake_pos = (GRID_SIZE.0 / 4, GRID_SIZE.1 / 2).into();
        // And we seed our RNG with the system RNG.
        let mut seed: [u8; 8] = [0; 8];
        getrandom::getrandom(&mut seed[..]).expect("Could not create RNG seed");
        let mut rng = Rand32::new(u64::from_ne_bytes(seed));
        // Then we choose a random place to put our piece of food using the helper we made
        // earlier.
        let food_pos = GridPosition::random(&mut rng, GRID_SIZE.0, GRID_SIZE.1);

        GameState {
            snake: Snake::new(snake_pos),
            food: Food::new(food_pos),
            gameover: false,
            rng,
            last_update: Instant::now(),
        }
    }
}

/// Now we implement EventHandler for GameState. This provides an interface
/// that ggez will call automatically when different events happen.
impl event::EventHandler for GameState {
    /// Update will happen on every frame before it is drawn. This is where we update
    /// our game state to react to whatever is happening in the game world.
    fn update(&mut self, _ctx: &mut Context) -> GameResult {
        // First we check to see if enough time has elapsed since our last update based
        // on the update rate we defined at the top.
        // if not, we do nothing and return early.
        if !(Instant::now() - self.last_update >= Duration::from_millis(MILLIS_PER_UPDATE)) {
            return Ok(());
        }
        // Then we check to see if the game is over. If not, we'll update. If so, we'll just do nothing.
        if !self.gameover {
            // Here we do the actual updating of our game world. First we tell the snake to update itself,
            // passing in a reference to our piece of food.
            self.snake.update(&self.food);
            // Next we check if the snake ate anything as it updated.
            if let Some(ate) = self.snake.ate {
                // If it did, we want to know what it ate.
                match ate {
                    // If it ate a piece of food, we randomly select a new position for our piece of food
                    // and move it to this new position.
                    Ate::Food => {
                        let new_food_pos =
                            GridPosition::random(&mut self.rng, GRID_SIZE.0, GRID_SIZE.1);
                        self.food.pos = new_food_pos;
                    }
                    // If it ate itself, we set our gameover state to true.
                    Ate::Itself => {
                        self.gameover = true;
                    }
                }
            }
        }
        // If we updated, we set our last_update to be now
        self.last_update = Instant::now();

        Ok(())
    }

    /// draw is where we should actually render the game's current state.
    fn draw(&mut self, ctx: &mut Context) -> GameResult {
        // First we clear the screen to a nice (well, maybe pretty glaring ;)) green
        graphics::clear(ctx, [0.0, 1.0, 0.0, 1.0].into());
        // Then we tell the snake and the food to draw themselves
        self.snake.draw(ctx)?;
        self.food.draw(ctx)?;
        // Finally we call graphics::present to cycle the gpu's framebuffer and display
        // the new frame we just drew.
        graphics::present(ctx)?;
        // We yield the current thread until the next update
        ggez::timer::yield_now();
        // And return success.
        Ok(())
    }

    /// key_down_event gets fired when a key gets pressed.
    fn key_down_event(
        &mut self,
        _ctx: &mut Context,
        keycode: KeyCode,
        _keymod: KeyMods,
        _repeat: bool,
    ) {
        // Here we attempt to convert the Keycode into a Direction using the helper
        // we defined earlier.
        if let Some(dir) = Direction::from_keycode(keycode) {
            // If it succeeds, we check if a new direction has already been set
            // and make sure the new direction is different then `snake.dir`
            if self.snake.dir != self.snake.last_update_dir && dir.inverse() != self.snake.dir {
                self.snake.next_dir = Some(dir);
            } else if dir.inverse() != self.snake.last_update_dir {
                // If no new direction has been set and the direction is not the inverse
                // of the `last_update_dir`, then set the snake's new direction to be the
                // direction the user pressed.
                self.snake.dir = dir;
            }
        }
    }
}

fn main() -> GameResult {
    // Here we use a ContextBuilder to setup metadata about our game. First the title and author
    let (ctx, events_loop) = ggez::ContextBuilder::new("snake", "Gray Olson")
        // Next we set up the window. This title will be displayed in the title bar of the window.
        .window_setup(ggez::conf::WindowSetup::default().title("Snake!"))
        // Now we get to set the size of the window, which we use our SCREEN_SIZE constant from earlier to help with
        .window_mode(ggez::conf::WindowMode::default().dimensions(SCREEN_SIZE.0, SCREEN_SIZE.1))
        // And finally we attempt to build the context and create the window. If it fails, we panic with the message
        // "Failed to build ggez context"
        .build()?;

    // Next we create a new instance of our GameState struct, which implements EventHandler
    let state = GameState::new();
    // And finally we actually run our game, passing in our context and state.
    event::run(ctx, events_loop, state)
}<|MERGE_RESOLUTION|>--- conflicted
+++ resolved
@@ -12,9 +12,6 @@
 //! Author: @termhn
 //! Original repo: https://github.com/termhn/ggez_snake
 
-<<<<<<< HEAD
-// First we need to actually `use` the pieces of ggez that we are going
-=======
 // First we'll import the crates we need for our game;
 // in this case that is just `ggez` and `oorandom` (and `getrandom`
 // to seed the RNG.)
@@ -23,7 +20,6 @@
 use oorandom::Rand32;
 
 // Next we need to actually `use` the pieces of ggez that we are going
->>>>>>> 38323f04
 // to need frequently.
 use ggez::event::{KeyCode, KeyMods};
 use ggez::{event, graphics, Context, GameResult};
