//! This example demonstrates how to roll your own event loop,
//! if for some reason you want to do that instead of using the `EventHandler`
//! trait to do that for you.
//!
//! This is exactly how `ggez::event::run()` works, it really is not
//! doing anything magical.  But, if you want a bit more power over
//! the control flow of your game, this is how you get it.
//!
//! It is functionally identical to the `super_simple.rs` example apart from that.

extern crate ggez;
<<<<<<< HEAD
#[macro_use]
extern crate log;
use ggez::*;
=======

use ggez::{conf, Context};
>>>>>>> f1eec7af
use ggez::event;
use ggez::graphics::{self, DrawMode, Point2};

pub fn main() {
    let c = conf::Conf::new();
    let ctx = &mut Context::load_from_conf("eventloop", "ggez", c).unwrap();
    let mut events = event::Events::new(ctx).unwrap();
    let mut continuing = true;

    let mut position: f32 = 1.0;

    while continuing {
        // Tell the timer stuff a frame has happened.
        // Without this the FPS timer functions and such won't work.
        ctx.timer_context.tick();
        // Handle events
        for event in events.poll() {
            ctx.process_event(&event);
            match event {
                event::Event::Quit { .. }
                | event::Event::KeyDown {
                    keycode: Some(event::Keycode::Escape),
                    ..
                } => {
                    info!("Quitting");
                    continuing = false
                }
                x => info!("Event fired: {:?}", x),
            }
        }

        // Update
        position += 1.0;

        // Draw
        graphics::clear(ctx);
        graphics::circle(
            ctx,
            DrawMode::Fill,
            Point2::new(position, 380.0),
            100.0,
            2.0,
        ).unwrap();
        graphics::present(ctx);
        ggez::timer::yield_now();
    }
}<|MERGE_RESOLUTION|>--- conflicted
+++ resolved
@@ -9,14 +9,10 @@
 //! It is functionally identical to the `super_simple.rs` example apart from that.
 
 extern crate ggez;
-<<<<<<< HEAD
 #[macro_use]
 extern crate log;
-use ggez::*;
-=======
 
 use ggez::{conf, Context};
->>>>>>> f1eec7af
 use ggez::event;
 use ggez::graphics::{self, DrawMode, Point2};
 
