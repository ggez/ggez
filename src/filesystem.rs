//! A cross-platform interface to the filesystem.
//!
//! This module provides access to files in specific places:
//!
//! * The `resources/` subdirectory in the same directory as the
//! program executable, if any,
//! * The `resources.zip` file in the same
//! directory as the program executable, if any,
//! * The root folder of the  game's "save" directory which is in a
//! platform-dependent location,
//! such as `~/.local/share/<gameid>/` on Linux.  The `gameid`
//! is the the string passed to
//! [`ContextBuilder::new()`](../struct.ContextBuilder.html#method.new).
//! Some platforms such as Windows also incorporate the `author` string into
//! the path.
//!
//! These locations will be searched for files in the order listed, and the first file
//! found used.  That allows game assets to be easily distributed as an archive
//! file, but locally overridden for testing or modding simply by putting
//! altered copies of them in the game's `resources/` directory.  It
//! is loosely based off of the `PhysicsFS` library.
//!
//! See the source of the [`files` example](https://github.com/ggez/ggez/blob/master/examples/files.rs) for more details.
//!
//! The names of `resources/` and `resources.zip` can be changed with the methods
//! [`resources_dir_name`](../struct.ContextBuilder.html#method.resources_dir_name)
//! and
//! [`resources_zip_name`](../struct.ContextBuilder.html#method.resources_zip_name)
//!  of ContextBuilder.
//!
//! Note that the file lookups WILL follow symlinks!  This module's
//! directory isolation is intended for convenience, not security, so
//! don't assume it will be secure.

use crate::{
    conf,
    vfs::{self, VFS},
    GameError, GameResult,
};
use directories::ProjectDirs;
use std::{env, io, io::SeekFrom, path};

pub use crate::vfs::OpenOptions;

const CONFIG_NAME: &str = "/conf.toml";

/// A structure that contains the filesystem state and cache.
#[derive(Debug)]
pub struct Filesystem {
    vfs: vfs::OverlayFS,
    resources_dir: path::PathBuf,
    zip_dir: path::PathBuf,
    user_config_dir: path::PathBuf,
    user_data_dir: path::PathBuf,
}

/// Represents a file, either in the filesystem, or in the resources zip file,
/// or whatever.
#[derive(Debug)]
pub enum File {
    /// A wrapper for a VFile trait object.
    VfsFile(Box<dyn vfs::VFile>),
}

impl io::Read for File {
    fn read(&mut self, buf: &mut [u8]) -> io::Result<usize> {
        match *self {
            File::VfsFile(ref mut f) => f.read(buf),
        }
    }
}

impl io::Write for File {
    fn write(&mut self, buf: &[u8]) -> io::Result<usize> {
        match *self {
            File::VfsFile(ref mut f) => f.write(buf),
        }
    }

    fn flush(&mut self) -> io::Result<()> {
        match *self {
            File::VfsFile(ref mut f) => f.flush(),
        }
    }
}

impl io::Seek for File {
    fn seek(&mut self, pos: SeekFrom) -> io::Result<u64> {
        match *self {
            File::VfsFile(ref mut f) => f.seek(pos),
        }
    }
}

impl Filesystem {
    /// Create a new `Filesystem` instance, using the given `id` and (on
    /// some platforms) the `author` as a portion of the user
    /// directory path.  This function is called automatically by
    /// ggez, the end user should never need to call it.
    pub fn new(
        id: &str,
        author: &str,
        resources_dir_name: &str,
        resources_zip_name: &str,
    ) -> GameResult<Filesystem> {
        let mut root_path = env::current_exe()?;

        // Ditch the filename (if any)
        if root_path.file_name().is_some() {
            let _ = root_path.pop();
        }

        // Set up VFS to merge resource path, root path, and zip path.
        let mut overlay = vfs::OverlayFS::new();

        let mut resources_path;
        let mut resources_zip_path;
        let user_data_path;
        let user_config_path;

        let project_dirs = match ProjectDirs::from("", author, id) {
            Some(dirs) => dirs,
            None => {
                return Err(GameError::FilesystemError(String::from(
                    "No valid home directory path could be retrieved.",
                )));
            }
        };

        // <game exe root>/resources/
        {
            resources_path = root_path.clone();
            resources_path.push(resources_dir_name);
            trace!("Resources path: {:?}", resources_path);
            let physfs = vfs::PhysicalFS::new(&resources_path, true);
            overlay.push_back(Box::new(physfs));
        }

        // <root>/resources.zip
        {
            resources_zip_path = root_path;
            resources_zip_path.push(resources_zip_name);
            if resources_zip_path.exists() {
                trace!("Resources zip file: {:?}", resources_zip_path);
                let zipfs = vfs::ZipFS::new(&resources_zip_path)?;
                overlay.push_back(Box::new(zipfs));
            } else {
                trace!("No resources zip file found");
            }
        }

        // Per-user data dir,
        // ~/.local/share/whatever/
        {
            user_data_path = project_dirs.data_local_dir();
            trace!("User-local data path: {:?}", user_data_path);
            let physfs = vfs::PhysicalFS::new(user_data_path, true);
            overlay.push_back(Box::new(physfs));
        }

        // Writeable local dir, ~/.config/whatever/
        // Save game dir is read-write
        {
            user_config_path = project_dirs.config_dir();
            trace!("User-local configuration path: {:?}", user_config_path);
            let physfs = vfs::PhysicalFS::new(user_config_path, false);
            overlay.push_back(Box::new(physfs));
        }

        let fs = Filesystem {
            vfs: overlay,
            resources_dir: resources_path,
            zip_dir: resources_zip_path,
            user_config_dir: user_config_path.to_path_buf(),
            user_data_dir: user_data_path.to_path_buf(),
        };

        Ok(fs)
    }

    /// Opens the given `path` and returns the resulting `File`
    /// in read-only mode.
    pub fn open<P: AsRef<path::Path>>(&self, path: P) -> GameResult<File> {
        self.vfs.open(path.as_ref()).map(|f| File::VfsFile(f))
    }

    /// Opens a file in the user directory with the given
    /// [`filesystem::OpenOptions`](struct.OpenOptions.html).
    /// Note that even if you open a file read-write, it can only
    /// write to files in the "user" directory.
    pub fn open_options<P: AsRef<path::Path>>(
        &self,
        path: P,
        options: OpenOptions,
    ) -> GameResult<File> {
        self.vfs
            .open_options(path.as_ref(), options)
            .map(|f| File::VfsFile(f))
            .map_err(|e| {
                GameError::ResourceLoadError(format!(
                    "Tried to open {:?} but got error: {:?}",
                    path.as_ref(),
                    e
                ))
            })
    }

    /// Creates a new file in the user directory and opens it
    /// to be written to, truncating it if it already exists.
    pub fn create<P: AsRef<path::Path>>(&self, path: P) -> GameResult<File> {
        self.vfs.create(path.as_ref()).map(|f| File::VfsFile(f))
    }

    /// Create an empty directory in the user dir
    /// with the given name.  Any parents to that directory
    /// that do not exist will be created.
    pub fn create_dir<P: AsRef<path::Path>>(&self, path: P) -> GameResult<()> {
        self.vfs.mkdir(path.as_ref())
    }

    /// Deletes the specified file in the user dir.
    pub fn delete<P: AsRef<path::Path>>(&self, path: P) -> GameResult<()> {
        self.vfs.rm(path.as_ref())
    }

    /// Deletes the specified directory in the user dir,
    /// and all its contents!
    pub fn delete_dir<P: AsRef<path::Path>>(&self, path: P) -> GameResult<()> {
        self.vfs.rmrf(path.as_ref())
    }

    /// Check whether a file or directory exists.
    pub fn exists<P: AsRef<path::Path>>(&self, path: P) -> bool {
        self.vfs.exists(path.as_ref())
    }

    /// Check whether a path points at a file.
    pub fn is_file<P: AsRef<path::Path>>(&self, path: P) -> bool {
        self.vfs
            .metadata(path.as_ref())
            .map(|m| m.is_file())
            .unwrap_or(false)
    }

    /// Check whether a path points at a directory.
    pub fn is_dir<P: AsRef<path::Path>>(&self, path: P) -> bool {
        self.vfs
            .metadata(path.as_ref())
            .map(|m| m.is_dir())
            .unwrap_or(false)
    }

    /// Return the full path to the user data directory.
    pub fn user_data_dir(&self) -> &path::Path {
        &self.user_data_path
    }

    /// Return the full path to the user config directory.
    pub fn user_config_dir(&self) -> &path::Path {
        &self.user_config_path
    }

    /// Return the full path to the resource directory,
    /// even if it doesn't exist.
    pub fn resources_dir(&self) -> &path::Path {
        &self.resources_path
    }

    /// Return the full path to the user data directory.
    pub fn zip_dir(&self) -> &path::Path {
        &self.zip_path
    }

    /// Returns a list of all files and directories in the resource directory,
    /// in no particular order.
    ///
    /// Lists the base directory if an empty path is given.
    pub fn read_dir<P: AsRef<path::Path>>(
        &self,
        path: P,
    ) -> GameResult<Box<dyn Iterator<Item = path::PathBuf>>> {
        let itr = self.vfs.read_dir(path.as_ref())?.map(|fname| {
            fname.expect("Could not read file in read_dir()?  Should never happen, I hope!")
        });
        Ok(Box::new(itr))
    }

    fn write_to_string(&self) -> String {
        use std::fmt::Write;
        let mut s = String::new();
        for vfs in self.vfs.roots() {
            write!(s, "Source {:?}", vfs).expect("Could not write to string; should never happen?");
            match vfs.read_dir(path::Path::new("/")) {
                Ok(files) => {
                    for itm in files {
                        write!(s, "  {:?}", itm)
                            .expect("Could not write to string; should never happen?");
                    }
                }
                Err(e) => write!(s, " Could not read source: {:?}", e)
                    .expect("Could not write to string; should never happen?"),
            }
        }
        s
    }

    /// Prints the contents of all data directories
    /// to standard output.  Useful for debugging.
    pub fn print_all(&self) {
        println!("{}", self.write_to_string());
    }

    /// Outputs the contents of all data directories,
    /// using the "info" log level of the [`log`](https://docs.rs/log/) crate.
    /// Useful for debugging.
    pub fn log_all(&self) {
        info!("{}", self.write_to_string());
    }

    /// Adds the given (absolute) path to the list of directories
    /// it will search to look for resources.
    ///
    /// You probably shouldn't use this in the general case, since it is
    /// harder than it looks to make it bulletproof across platforms.
    /// But it can be very nice for debugging and dev purposes, such as
    /// by pushing `$CARGO_MANIFEST_DIR/resources` to it
    pub fn mount(&mut self, path: &path::Path, readonly: bool) {
        let physfs = vfs::PhysicalFS::new(path, readonly);
        trace!("Mounting new path: {:?}", physfs);
        self.vfs.push_back(Box::new(physfs));
    }

    /// Adds any object that implements Read + Seek as a zip file.
    ///
    /// Note: This is not intended for system files for the same reasons as
    /// for `.mount()`. Rather, it can be used to read zip files from sources
    /// such as `std::io::Cursor::new(includes_bytes!(...))` in order to embed
    /// resources into the game's executable.
    pub fn add_zip_file<R: io::Read + io::Seek + 'static>(&mut self, reader: R) -> GameResult<()> {
        let zipfs = vfs::ZipFS::from_read(reader)?;
        trace!("Adding zip file from reader");
        self.vfs.push_back(Box::new(zipfs));
        Ok(())
    }

    /// Looks for a file named `/conf.toml` in any resource directory and
    /// loads it if it finds it.
    /// If it can't read it for some reason, returns an error.
    pub fn read_config(&self) -> GameResult<conf::Conf> {
        let conf_path = path::Path::new(CONFIG_NAME);
        if self.is_file(conf_path) {
            let mut file = self.open(conf_path)?;
            let c = conf::Conf::from_toml_file(&mut file)?;
            Ok(c)
        } else {
            Err(GameError::ConfigError(String::from(
                "Config file not found",
            )))
        }
    }

    /// Takes a `Conf` object and saves it to the user directory,
    /// overwriting any file already there.
    pub fn write_config(&self, conf: &conf::Conf) -> GameResult<()> {
        let conf_path = path::Path::new(CONFIG_NAME);
        let mut file = self.create(conf_path)?;
        conf.to_toml_file(&mut file)?;
        if self.is_file(conf_path) {
            Ok(())
        } else {
            Err(GameError::ConfigError(format!(
                "Failed to write config file at {}",
                conf_path.to_string_lossy()
            )))
        }
    }

    /// Returns the full path to the resource directory
    /// (even if it doesn't exist)
    pub fn resources_dir(&self) -> &path::PathBuf {
        &self.resources_dir
    }

    /// Get a reference to the filesystem's zip dir.
    pub fn zip_dir(&self) -> &path::PathBuf {
        &self.zip_dir
    }

    /// Return the full path to the user config directory.
    pub fn user_config_dir(&self) -> &path::PathBuf {
        &self.user_config_dir
    }

    /// Return the full path to the user data directory.
    pub fn user_data_dir(&self) -> &path::PathBuf {
        &self.user_data_dir
    }
}

<<<<<<< HEAD
=======
/// Opens the given path and returns the resulting `File`
/// in read-only mode.
// TODO: Add deprecation version
#[deprecated(note = "Use `ctx.fs.open` instead")]
pub fn open<P: AsRef<path::Path>>(ctx: &Context, path: P) -> GameResult<File> {
    ctx.fs.open(path)
}

/// Opens a file in the user directory with the given `filesystem::OpenOptions`.
/// Note that even if you open a file read-only, it can only access
/// files in the user directory.
// TODO: Add deprecation version
#[deprecated(note = "Use `ctx.fs.open_options` instead")]
pub fn open_options<P: AsRef<path::Path>>(
    ctx: &Context,
    path: P,
    options: OpenOptions,
) -> GameResult<File> {
    ctx.fs.open_options(path, options)
}

/// Creates a new file in the user directory and opens it
/// to be written to, truncating it if it already exists.
// TODO: Add deprecation version
#[deprecated(note = "Use `ctx.fs.create` instead")]
pub fn create<P: AsRef<path::Path>>(ctx: &Context, path: P) -> GameResult<File> {
    ctx.fs.create(path)
}

/// Create an empty directory in the user dir
/// with the given name.  Any parents to that directory
/// that do not exist will be created.
// TODO: Add deprecation version
#[deprecated(note = "Use `ctx.fs.create_dir` instead")]
pub fn create_dir<P: AsRef<path::Path>>(ctx: &Context, path: P) -> GameResult {
    ctx.fs.create_dir(path.as_ref())
}

/// Deletes the specified file in the user dir.
// TODO: Add deprecation version
#[deprecated(note = "Use `ctx.fs.delete` instead")]
pub fn delete<P: AsRef<path::Path>>(ctx: &Context, path: P) -> GameResult {
    ctx.fs.delete(path.as_ref())
}

/// Deletes the specified directory in the user dir,
/// and all its contents!
// TODO: Add deprecation version
#[deprecated(note = "Use `ctx.fs.delete_dir` instead")]
pub fn delete_dir<P: AsRef<path::Path>>(ctx: &Context, path: P) -> GameResult {
    ctx.fs.delete_dir(path.as_ref())
}

/// Check whether a file or directory exists.
// TODO: Add deprecation version
#[deprecated(note = "Use `ctx.fs.exists` instead")]
pub fn exists<P: AsRef<path::Path>>(ctx: &Context, path: P) -> bool {
    ctx.fs.exists(path.as_ref())
}

/// Check whether a path points at a file.
// TODO: Add deprecation version
#[deprecated(note = "Use `ctx.fs.is_file` instead")]
pub fn is_file<P: AsRef<path::Path>>(ctx: &Context, path: P) -> bool {
    ctx.fs.is_file(path)
}

/// Check whether a path points at a directory.
// TODO: Add deprecation version
#[deprecated(note = "Use `ctx.fs.is_dir` instead")]
pub fn is_dir<P: AsRef<path::Path>>(ctx: &Context, path: P) -> bool {
    ctx.fs.is_dir(path)
}

/// Return the full path to the user data directory.
// TODO: Add deprecation version
#[deprecated(note = "Use `ctx.fs.user_data_dir` instead")]
pub fn user_data_dir(ctx: &Context) -> &path::Path {
    &ctx.fs.user_data_dir
}

/// Return the full path to the user config directory.
// TODO: Add deprecation version
#[deprecated(note = "Use `ctx.fs.user_config_dir` instead")]
pub fn user_config_dir(ctx: &Context) -> &path::Path {
    &ctx.fs.user_config_dir
}

/// Returns the full path to the resource directory
/// (even if it doesn't exist)
// TODO: Add deprecation version
#[deprecated(note = "Use `ctx.fs.resources_dir` instead")]
pub fn resources_dir(ctx: &Context) -> &path::Path {
    &ctx.fs.resources_dir
}

/// Return the full path to the user data directory
// TODO: Add deprecation version
#[deprecated(note = "Use `ctx.fs.zip_dir` instead")]
pub fn zip_dir(ctx: &Context) -> &path::Path {
    &ctx.fs.zip_dir
}

/// Returns a list of all files and directories in the resource directory,
/// in no particular order.
///
/// Lists the base directory if an empty path is given.
// TODO: Add deprecation version
#[deprecated(note = "Use `ctx.fs.read_dir` instead")]
pub fn read_dir<P: AsRef<path::Path>>(
    ctx: &Context,
    path: P,
) -> GameResult<Box<dyn Iterator<Item = path::PathBuf>>> {
    ctx.fs.read_dir(path)
}

/// Prints the contents of all data directories.
/// Useful for debugging.
// TODO: Add deprecation version
#[deprecated(note = "Use `ctx.fs.print_all` instead")]
pub fn print_all(ctx: &Context) {
    ctx.fs.print_all()
}

/// Outputs the contents of all data directories,
/// using the "info" log level of the `log` crate.
/// Useful for debugging.
///
/// See the [`logging` example](https://github.com/ggez/ggez/blob/master/examples/eventloop.rs)
/// for how to collect log information.
// TODO: Add deprecation version
#[deprecated(note = "Use `ctx.fs.log_all` instead")]
pub fn log_all(ctx: &Context) {
    ctx.fs.log_all()
}

/// Adds the given (absolute) path to the list of directories
/// it will search to look for resources.
///
/// You probably shouldn't use this in the general case, since it is
/// harder than it looks to make it bulletproof across platforms.
/// But it can be very nice for debugging and dev purposes, such as
/// by pushing `$CARGO_MANIFEST_DIR/resources` to it
// TODO: Add deprecation version
#[deprecated(note = "Use `ctx.fs.mount` instead")]
pub fn mount(ctx: &mut Context, path: &path::Path, readonly: bool) {
    ctx.fs.mount(path, readonly)
}

/// Looks for a file named `/conf.toml` in any resource directory and
/// loads it if it finds it.
/// If it can't read it for some reason, returns an error.
// TODO: Add deprecation version
#[deprecated(note = "Use `ctx.fs.read_config` instead")]
pub fn read_config(ctx: &Context) -> GameResult<conf::Conf> {
    ctx.fs.read_config()
}

/// Takes a `Conf` object and saves it to the user directory,
/// overwriting any file already there.
// TODO: Add deprecation version
#[deprecated(note = "Use `ctx.fs.write_config` instead")]
pub fn write_config(ctx: &Context, conf: &conf::Conf) -> GameResult {
    ctx.fs.write_config(conf)
}

>>>>>>> 8e9c1dda
#[cfg(test)]
mod tests {
    use crate::conf;
    use crate::error::*;
    use crate::filesystem::*;
    use std::io::{Read, Write};
    use std::path;

    fn dummy_fs_for_tests() -> Filesystem {
        let mut path = path::PathBuf::from(env!("CARGO_MANIFEST_DIR"));
        path.push("resources");
        let physfs = vfs::PhysicalFS::new(&path, false);
        let mut ofs = vfs::OverlayFS::new();
        ofs.push_front(Box::new(physfs));
        Filesystem {
            vfs: ofs,

            resources_dir: "".into(),
            zip_dir: "".into(),
            user_config_dir: "".into(),
            user_data_dir: "".into(),
        }
    }

    #[test]
    fn headless_test_file_exists() {
        let f = dummy_fs_for_tests();

        let tile_file = path::Path::new("/tile.png");
        assert!(f.exists(tile_file));
        assert!(f.is_file(tile_file));

        let tile_file = path::Path::new("/oglebog.png");
        assert!(!f.exists(tile_file));
        assert!(!f.is_file(tile_file));
        assert!(!f.is_dir(tile_file));
    }

    #[test]
    fn headless_test_read_dir() {
        let f = dummy_fs_for_tests();

        let dir_contents_size = f.read_dir("/").unwrap().count();
        assert!(dir_contents_size > 0);
    }

    #[test]
    fn headless_test_create_delete_file() {
        let fs = dummy_fs_for_tests();
        let test_file = path::Path::new("/testfile.txt");
        let bytes = b"test";

        {
            let mut file = fs.create(test_file).unwrap();
            let _ = file.write(bytes).unwrap();
        }
        {
            let mut buffer = Vec::new();
            let mut file = fs.open(test_file).unwrap();
            let _ = file.read_to_end(&mut buffer).unwrap();
            assert_eq!(bytes, buffer.as_slice());
        }

        fs.delete(test_file).unwrap();
    }

    #[test]
    fn headless_test_file_not_found() {
        let fs = dummy_fs_for_tests();
        {
            let rel_file = "testfile.txt";
            match fs.open(rel_file) {
                Err(GameError::ResourceNotFound(_, _)) => (),
                Err(e) => panic!("Invalid error for opening file with relative path: {:?}", e),
                Ok(f) => panic!("Should have gotten an error but instead got {:?}!", f),
            }
        }

        {
            // This absolute path should work on Windows too since we
            // completely remove filesystem roots.
            match fs.open("/ooglebooglebarg.txt") {
                Err(GameError::ResourceNotFound(_, _)) => (),
                Err(e) => panic!("Invalid error for opening nonexistent file: {}", e),
                Ok(f) => panic!("Should have gotten an error but instead got {:?}", f),
            }
        }
    }

    #[test]
    fn headless_test_write_config() {
        let f = dummy_fs_for_tests();
        let conf = conf::Conf::new();
        // The config file should end up in
        // the resources directory with this
        match f.write_config(&conf) {
            Ok(_) => (),
            Err(e) => panic!("{:?}", e),
        }
        // Remove the config file!
        f.delete(CONFIG_NAME).unwrap();
    }
}<|MERGE_RESOLUTION|>--- conflicted
+++ resolved
@@ -35,7 +35,7 @@
 use crate::{
     conf,
     vfs::{self, VFS},
-    GameError, GameResult,
+    GameError, GameResult, Context,
 };
 use directories::ProjectDirs;
 use std::{env, io, io::SeekFrom, path};
@@ -250,27 +250,6 @@
             .unwrap_or(false)
     }
 
-    /// Return the full path to the user data directory.
-    pub fn user_data_dir(&self) -> &path::Path {
-        &self.user_data_path
-    }
-
-    /// Return the full path to the user config directory.
-    pub fn user_config_dir(&self) -> &path::Path {
-        &self.user_config_path
-    }
-
-    /// Return the full path to the resource directory,
-    /// even if it doesn't exist.
-    pub fn resources_dir(&self) -> &path::Path {
-        &self.resources_path
-    }
-
-    /// Return the full path to the user data directory.
-    pub fn zip_dir(&self) -> &path::Path {
-        &self.zip_path
-    }
-
     /// Returns a list of all files and directories in the resource directory,
     /// in no particular order.
     ///
@@ -397,8 +376,6 @@
     }
 }
 
-<<<<<<< HEAD
-=======
 /// Opens the given path and returns the resulting `File`
 /// in read-only mode.
 // TODO: Add deprecation version
@@ -565,7 +542,6 @@
     ctx.fs.write_config(conf)
 }
 
->>>>>>> 8e9c1dda
 #[cfg(test)]
 mod tests {
     use crate::conf;
