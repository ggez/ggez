use std::fmt;
/// We re-export winit so it's easy for people to use the same version as we are
/// without having to mess around figuring it out.
pub use winit;

#[cfg(feature = "audio")]
use crate::audio;
use crate::conf;
use crate::error::GameResult;
use crate::filesystem::Filesystem;
use crate::graphics;
use crate::input;
use crate::timer;

/// A `Context` is an object that holds on to global resources.
/// It basically tracks hardware state such as the screen, audio
/// system, timers, and so on.  Generally this type can **not**
/// be shared/sent between threads and only one `Context` can exist at a time.  Trying
/// to create a second one will fail.  It is fine to drop a `Context`
/// and create a new one, but this will also close and re-open your
/// game's window.
///
/// Most functions that interact with the hardware, for instance
/// drawing things, playing sounds, or loading resources (which then
/// need to be transformed into a format the hardware likes) will need
/// to access the `Context`.  It is an error to create some type that
/// relies upon a `Context`, such as `Image`, and then drop the `Context`
/// and try to draw the old `Image` with the new `Context`.  Most types
/// include checks to make this panic in debug mode, but it's not perfect.
///
/// All fields in this struct are basically undocumented features,
/// only here to make it easier to debug, or to let advanced users
/// hook into the guts of ggez and make it do things it normally
/// can't.  Most users shouldn't need to touch these things directly,
/// since implementation details may change without warning.  The
/// public and stable API is `ggez`'s module-level functions and
/// types.
pub struct Context {
<<<<<<< HEAD
    /// Filesystem state
    pub filesystem: Filesystem,
    /// Graphics state
    pub gfx: crate::graphics::context::GraphicsContext,
    /// Timer state
    pub timer: timer::TimeContext,
    /// Audio context
    pub audio: Box<dyn audio::AudioContext>,
    /// Keyboard context
    pub keyboard: keyboard::KeyboardContext,
    /// Mouse context
    pub mouse: mouse::MouseContext,
    /// Gamepad context
    pub gamepad: Box<dyn gamepad::GamepadContext>,
=======
    /// Filesystem state.
    pub fs: Filesystem,
    /// Graphics state.
    pub(crate) gfx: crate::graphics::context::GraphicsContext,
    /// Timer state.
    pub time: timer::TimeContext,
    /// Audio context.
    #[cfg(feature = "audio")]
    pub audio: audio::AudioContext,
    /// Keyboard input context.
    pub keyboard: input::keyboard::KeyboardContext,
    /// Mouse input context.
    pub mouse: input::mouse::MouseContext,
    /// Gamepad input context.
    #[cfg(feature = "gamepad")]
    pub gamepad: input::gamepad::GamepadContext,
>>>>>>> 8e9c1dda

    /// The Conf object the Context was created with.
    /// It's here just so that we can see the original settings,
    /// updating it will have no effect.
    pub(crate) conf: conf::Conf,
    /// Controls whether or not the event loop should be running.
    /// Set this with `ggez::event::quit()`.
    pub continuing: bool,
}

impl fmt::Debug for Context {
    fn fmt(&self, f: &mut fmt::Formatter) -> fmt::Result {
        write!(f, "<Context: {:p}>", self)
    }
}

impl Context {
    /// Tries to create a new Context using settings from the given [`Conf`](../conf/struct.Conf.html) object.
    /// Usually called by [`ContextBuilder::build()`](struct.ContextBuilder.html#method.build).
    fn from_conf(
        conf: conf::Conf,
        mut fs: Filesystem,
    ) -> GameResult<(Context, winit::event_loop::EventLoop<()>)> {
<<<<<<< HEAD
        let audio_context: Box<dyn audio::AudioContext> = if conf.modules.audio {
            Box::new(audio::RodioAudioContext::new()?)
        } else {
            Box::new(audio::NullAudioContext::default())
        };
        let events_loop = winit::event_loop::EventLoop::new();
        let timer_context = timer::TimeContext::new();
        let graphics_context = graphics::context::GraphicsContext::new(&events_loop, &conf, &mut fs)?;
        let mouse_context = mouse::MouseContext::new();
        let keyboard_context = keyboard::KeyboardContext::new();
        let gamepad_context: Box<dyn gamepad::GamepadContext> = if conf.modules.gamepad {
            Box::new(gamepad::GilrsGamepadContext::new()?)
        } else {
            Box::new(gamepad::NullGamepadContext::default())
        };

        let ctx = Context {
            conf,
            filesystem: fs,
            gfx: graphics_context,
            continuing: true,
            timer: timer_context,
            audio: audio_context,
            keyboard: keyboard_context,
            gamepad: gamepad_context,
            mouse: mouse_context,
=======
        let debug_id = DebugId::new();
        #[cfg(feature = "audio")]
        let audio_context = audio::AudioContext::new()?;
        let events_loop = winit::event_loop::EventLoop::new();
        let timer_context = timer::TimeContext::new();
        let backend_spec = graphics::GlBackendSpec::from(conf.backend);
        let graphics_context = graphics::context::GraphicsContext::new(
            &mut fs,
            &events_loop,
            &conf.window_setup,
            conf.window_mode,
            backend_spec,
            debug_id,
        )?;

        let ctx = Context {
            conf,
            fs,
            gfx: graphics_context,
            continuing: true,
            time: timer_context,
            #[cfg(feature = "audio")]
            audio: audio_context,
            keyboard: input::keyboard::KeyboardContext::new(),
            mouse: input::mouse::MouseContext::new(),
            #[cfg(feature = "gamepad")]
            gamepad: input::gamepad::GamepadContext::new()?,

            debug_id,
>>>>>>> 8e9c1dda
        };

        Ok((ctx, events_loop))
    }
}

use std::borrow::Cow;
use std::path;

/// A builder object for creating a [`Context`](struct.Context.html).
#[derive(Debug, Clone, PartialEq)]
pub struct ContextBuilder {
    pub(crate) game_id: String,
    pub(crate) author: String,
    pub(crate) conf: conf::Conf,
    pub(crate) resources_dir_name: String,
    pub(crate) resources_zip_name: String,
    pub(crate) paths: Vec<path::PathBuf>,
    pub(crate) memory_zip_files: Vec<Cow<'static, [u8]>>,
    pub(crate) load_conf_file: bool,
}

impl ContextBuilder {
    /// Create a new `ContextBuilder` with default settings.
    pub fn new(game_id: &str, author: &str) -> Self {
        Self {
            game_id: game_id.to_string(),
            author: author.to_string(),
            conf: conf::Conf::default(),
            resources_dir_name: "resources".to_string(),
            resources_zip_name: "resources.zip".to_string(),
            paths: vec![],
            memory_zip_files: vec![],
            load_conf_file: true,
        }
    }

    /// Sets the window setup settings.
    #[must_use]
    pub fn window_setup(mut self, setup: conf::WindowSetup) -> Self {
        self.conf.window_setup = setup;
        self
    }

    /// Sets the window mode settings.
    #[must_use]
    pub fn window_mode(mut self, mode: conf::WindowMode) -> Self {
        self.conf.window_mode = mode;
        self
    }

    /// Sets the graphics backend.
    #[must_use]
    pub fn backend(mut self, backend: conf::Backend) -> Self {
        self.conf.backend = backend;
        self
    }

    /// Sets all the config options, overriding any previous
    /// ones from [`window_setup()`](#method.window_setup),
    /// [`window_mode()`](#method.window_mode), and
    /// [`backend()`](#method.backend).  These are used as
    /// defaults and are overridden by any external config
    /// file found.
    #[must_use]
    pub fn default_conf(mut self, conf: conf::Conf) -> Self {
        self.conf = conf;
        self
    }

    /// Sets resources dir name.
    /// Default resources dir name is `resources`.
    #[must_use]
    pub fn resources_dir_name(mut self, new_name: impl ToString) -> Self {
        self.resources_dir_name = new_name.to_string();
        self
    }

    /// Sets resources zip name.
    /// Default resources dir name is `resources.zip`.
    #[must_use]
    pub fn resources_zip_name(mut self, new_name: impl ToString) -> Self {
        self.resources_zip_name = new_name.to_string();
        self
    }

    /// Add a new read-only filesystem path to the places to search
    /// for resources.
    #[must_use]
    pub fn add_resource_path<T>(mut self, path: T) -> Self
    where
        T: Into<path::PathBuf>,
    {
        self.paths.push(path.into());
        self
    }

    /// Add a new zip file from bytes whose contents will be searched
    /// for resources. The zip file will be stored in-memory.
    /// You can pass it a static slice, a `Vec` of bytes, etc.
    ///
    /// ```ignore
    /// use ggez::context::ContextBuilder;
    /// let _ = ContextBuilder::new()
    ///     .add_zipfile_bytes(include_bytes!("../resources.zip").to_vec())
    ///     .build();
    /// ```
    #[must_use]
    pub fn add_zipfile_bytes<B>(mut self, bytes: B) -> Self
    where
        B: Into<Cow<'static, [u8]>>,
    {
        let cow = bytes.into();
        self.memory_zip_files.push(cow);
        self
    }

    /// Specifies whether or not to load the `conf.toml` file if it
    /// exists and use its settings to override the provided values.
    /// Defaults to `true` which is usually what you want, but being
    /// able to fiddle with it is sometimes useful for debugging.
    #[must_use]
    pub fn with_conf_file(mut self, load_conf_file: bool) -> Self {
        self.load_conf_file = load_conf_file;
        self
    }

    /// Build the `Context`.
    pub fn build(self) -> GameResult<(Context, winit::event_loop::EventLoop<()>)> {
        let mut fs = Filesystem::new(
            self.game_id.as_ref(),
            self.author.as_ref(),
            &self.resources_dir_name,
            &self.resources_zip_name,
        )?;

        for path in &self.paths {
            fs.mount(path, true);
        }

        for zipfile_bytes in self.memory_zip_files {
            fs.add_zip_file(std::io::Cursor::new(zipfile_bytes))?;
        }

        let config = if self.load_conf_file {
            fs.read_config().unwrap_or(self.conf)
        } else {
            self.conf
        };

        Context::from_conf(config, fs)
    }
}<|MERGE_RESOLUTION|>--- conflicted
+++ resolved
@@ -36,26 +36,10 @@
 /// public and stable API is `ggez`'s module-level functions and
 /// types.
 pub struct Context {
-<<<<<<< HEAD
-    /// Filesystem state
-    pub filesystem: Filesystem,
+    /// Filesystem state.
+    pub fs: Filesystem,
     /// Graphics state
     pub gfx: crate::graphics::context::GraphicsContext,
-    /// Timer state
-    pub timer: timer::TimeContext,
-    /// Audio context
-    pub audio: Box<dyn audio::AudioContext>,
-    /// Keyboard context
-    pub keyboard: keyboard::KeyboardContext,
-    /// Mouse context
-    pub mouse: mouse::MouseContext,
-    /// Gamepad context
-    pub gamepad: Box<dyn gamepad::GamepadContext>,
-=======
-    /// Filesystem state.
-    pub fs: Filesystem,
-    /// Graphics state.
-    pub(crate) gfx: crate::graphics::context::GraphicsContext,
     /// Timer state.
     pub time: timer::TimeContext,
     /// Audio context.
@@ -68,7 +52,6 @@
     /// Gamepad input context.
     #[cfg(feature = "gamepad")]
     pub gamepad: input::gamepad::GamepadContext,
->>>>>>> 8e9c1dda
 
     /// The Conf object the Context was created with.
     /// It's here just so that we can see the original settings,
@@ -92,48 +75,12 @@
         conf: conf::Conf,
         mut fs: Filesystem,
     ) -> GameResult<(Context, winit::event_loop::EventLoop<()>)> {
-<<<<<<< HEAD
-        let audio_context: Box<dyn audio::AudioContext> = if conf.modules.audio {
-            Box::new(audio::RodioAudioContext::new()?)
-        } else {
-            Box::new(audio::NullAudioContext::default())
-        };
-        let events_loop = winit::event_loop::EventLoop::new();
-        let timer_context = timer::TimeContext::new();
-        let graphics_context = graphics::context::GraphicsContext::new(&events_loop, &conf, &mut fs)?;
-        let mouse_context = mouse::MouseContext::new();
-        let keyboard_context = keyboard::KeyboardContext::new();
-        let gamepad_context: Box<dyn gamepad::GamepadContext> = if conf.modules.gamepad {
-            Box::new(gamepad::GilrsGamepadContext::new()?)
-        } else {
-            Box::new(gamepad::NullGamepadContext::default())
-        };
-
-        let ctx = Context {
-            conf,
-            filesystem: fs,
-            gfx: graphics_context,
-            continuing: true,
-            timer: timer_context,
-            audio: audio_context,
-            keyboard: keyboard_context,
-            gamepad: gamepad_context,
-            mouse: mouse_context,
-=======
-        let debug_id = DebugId::new();
         #[cfg(feature = "audio")]
         let audio_context = audio::AudioContext::new()?;
         let events_loop = winit::event_loop::EventLoop::new();
         let timer_context = timer::TimeContext::new();
-        let backend_spec = graphics::GlBackendSpec::from(conf.backend);
-        let graphics_context = graphics::context::GraphicsContext::new(
-            &mut fs,
-            &events_loop,
-            &conf.window_setup,
-            conf.window_mode,
-            backend_spec,
-            debug_id,
-        )?;
+        let graphics_context =
+            graphics::context::GraphicsContext::new(&events_loop, &conf, &mut fs)?;
 
         let ctx = Context {
             conf,
@@ -147,9 +94,6 @@
             mouse: input::mouse::MouseContext::new(),
             #[cfg(feature = "gamepad")]
             gamepad: input::gamepad::GamepadContext::new()?,
-
-            debug_id,
->>>>>>> 8e9c1dda
         };
 
         Ok((ctx, events_loop))
