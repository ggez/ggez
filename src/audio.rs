--- conflicted
+++ resolved
@@ -21,23 +21,6 @@
 /// An object representing a channel that may be playing a particular Sound.
 pub type Channel = rodio::Sink;
 
-<<<<<<< HEAD
-/// A trait for general operations on sound objects.
-pub trait AudioOps {
-    fn new_channel<'a>(ctx: &Context) -> Channel;
-
-    fn play_sound(&self, sound: &Sound) -> GameResult<Channel>;
-
-    fn pause(&self);
-
-    fn stop(&self);
-
-    fn resume(&self);
-
-    fn rewind(&self);
-}
-=======
->>>>>>> 426147f5
 
 /// A struct that contains all information for tracking sound info.
 pub struct AudioContext {
@@ -67,7 +50,9 @@
 
     }
 
-    pub fn from_read<R>(reader: &mut R) -> GameResult<Self> where R: Read {
+    pub fn from_read<R>(reader: &mut R) -> GameResult<Self>
+        where R: Read
+    {
         let mut buffer = Vec::new();
         reader.read_to_end(&mut buffer)?;
 
@@ -89,7 +74,6 @@
 }
 
 /// A source of audio data.
-//
 // TODO: Will stop when dropped.  Check and see if this matches Love2d's semantics!
 // Eventually it might read from a streaming decoder of some kind,
 // but for now it is just an in-memory SoundData structure.
@@ -106,20 +90,13 @@
     pub fn new<P: AsRef<path::Path>>(context: &mut Context, path: P) -> GameResult<Self> {
         let path = path.as_ref();
         let data = {
-        let file = &mut context.filesystem.open(path)?;
+            let file = &mut context.filesystem.open(path)?;
             let data = SoundData::from_read(file)?;
             data
         };
         Source::from_data(context, data)
     }
 
-<<<<<<< HEAD
-impl AudioOps for Channel {
-    /// Return a new channel that is not playing anything.
-    fn new_channel<'a>(ctx: &Context) -> Channel {
-        // sdl2::mixer::channel(-1);
-        rodio::Sink::new(&ctx.audio_context.endpoint)
-=======
     /// Creates a new Source using the given SoundData object.
     pub fn from_data(context: &mut Context, data: SoundData) -> GameResult<Self> {
         let sink = rodio::Sink::new(&context.audio_context.endpoint);
@@ -127,7 +104,6 @@
             data: data,
             sink: sink,
         })
->>>>>>> 426147f5
     }
 
     /// Plays the Source.
@@ -147,10 +123,9 @@
     pub fn resume(&self) {
         self.sink.play()
     }
-    
 
-    pub fn stop(&self) {
-    }
+
+    pub fn stop(&self) {}
     pub fn set_looping() {}
     pub fn set_volume(&mut self, value: f32) {
         self.sink.set_volume(value)
@@ -171,7 +146,7 @@
     pub fn looping(&self) -> bool {
         false
     }
-    
+
     // TODO: maybe seek(), tell(), rewind()?
 }
 
