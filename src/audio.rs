//! Provides an interface to output sound to the user's speakers.
//!
//! It consists of two main types: [`SoundData`](struct.SoundData.html)
//! is just an array of raw sound data bytes, and a [`Source`](struct.Source.html) is a
//! `SoundData` connected to a particular sound channel ready to be played.
#![cfg(feature = "audio")]

<<<<<<< HEAD
use crate::filesystem::Filesystem;
use crate::{context::Context, error::GameError, error::GameResult};
use std::{
    fmt, io,
    io::Read,
    mem, path,
    sync::atomic::{AtomicUsize, Ordering},
    sync::Arc,
    time,
};

/// A trait object defining an audio context, allowing us to someday
/// use something other than `rodio` if we really want.
///
/// End-users usually don't need to mess with this, but it's there
/// if you want to bypass `ggez`'s sound functionality and write your
/// own.
pub trait AudioContext {
    /// Returns the audio device.
    fn device(&self) -> &rodio::OutputStreamHandle;
}
=======
use std::fmt;
use std::io;
use std::io::Read;
use std::mem;
use std::path;
use std::time;

use std::sync::atomic::{AtomicUsize, Ordering};
use std::sync::Arc;

use crate::context::Context;
use crate::error::GameError;
use crate::error::GameResult;
>>>>>>> 8e9c1dda

/// A struct that contains all information for tracking sound info.
///
/// You generally don't have to create this yourself, it will be part
/// of your `Context` object.
pub struct AudioContext {
    _stream: rodio::OutputStream,
    stream_handle: rodio::OutputStreamHandle,
}

impl AudioContext {
    /// Create new `AudioContext`.
    pub fn new() -> GameResult<Self> {
        let (stream, stream_handle) = rodio::OutputStream::try_default().map_err(|_e| {
            GameError::AudioError(String::from(
                "Could not initialize sound system using default output device (for some reason)",
            ))
        })?;
        Ok(Self {
            _stream: stream,
            stream_handle,
        })
    }
}

impl AudioContext {
    /// Returns the audio device.
    pub fn device(&self) -> &rodio::OutputStreamHandle {
        &self.stream_handle
    }
}

impl fmt::Debug for AudioContext {
    fn fmt(&self, f: &mut fmt::Formatter) -> fmt::Result {
        write!(f, "<AudioContext: {:p}>", self)
    }
}

/// Static sound data stored in memory.
/// It is `Arc`'ed, so cheap to clone.
#[derive(Clone, Debug)]
pub struct SoundData(Arc<[u8]>);

impl SoundData {
    /// Load the file at the given path and create a new `SoundData` from it.
    pub fn new<P: AsRef<path::Path>>(fs: &Filesystem, path: P) -> GameResult<Self> {
        let path = path.as_ref();
<<<<<<< HEAD
        let file = &mut fs.open(path)?;
=======
        let file = &mut context.fs.open(path)?;
>>>>>>> 8e9c1dda
        SoundData::from_read(file)
    }

    /// Copies the data in the given slice into a new `SoundData` object.
    pub fn from_bytes(data: &[u8]) -> Self {
        SoundData(Arc::from(data))
    }

    /// Creates a `SoundData` from any `Read` object; this involves
    /// copying it into a buffer.
    pub fn from_read<R>(reader: &mut R) -> GameResult<Self>
    where
        R: Read,
    {
        let mut buffer = Vec::new();
        let _ = reader.read_to_end(&mut buffer)?;

        Ok(SoundData::from(buffer))
    }

    /// Indicates if the data can be played as a sound.
    pub fn can_play(&self) -> bool {
        let cursor = io::Cursor::new(self.clone());
        rodio::Decoder::new(cursor).is_ok()
    }
}

impl From<Arc<[u8]>> for SoundData {
    #[inline]
    fn from(arc: Arc<[u8]>) -> Self {
        SoundData(arc)
    }
}

impl From<Vec<u8>> for SoundData {
    fn from(v: Vec<u8>) -> Self {
        SoundData(Arc::from(v))
    }
}

impl From<Box<[u8]>> for SoundData {
    fn from(b: Box<[u8]>) -> Self {
        SoundData(Arc::from(b))
    }
}

impl AsRef<[u8]> for SoundData {
    #[inline]
    fn as_ref(&self) -> &[u8] {
        self.0.as_ref()
    }
}

/// A trait defining the operations possible on a sound;
/// it is implemented by both `Source` and `SpatialSource`.
pub trait SoundSource {
    /// Plays the audio source; restarts the sound if currently playing
    fn play(&mut self, audio: &impl AsRef<dyn AudioContext>) -> GameResult {
        self.stop(audio)?;
        self.play_later()
    }

    /// Plays the `SoundSource`; waits until done if the sound is currently playing
    fn play_later(&self) -> GameResult;

    /// Play source "in the background"; cannot be stopped
    fn play_detached(&mut self, audio: &impl AsRef<dyn AudioContext>) -> GameResult;

    /// Sets the source to repeat playback infinitely on next [`play()`](#method.play)
    fn set_repeat(&mut self, repeat: bool);

    /// Sets the fade-in time of the source
    fn set_fade_in(&mut self, dur: time::Duration);

    /// Sets the time from which playback begins, skipping audio up to that point.
    ///
    /// Calls to [`elapsed()`](#tymethod.elapsed) will measure from this point, ignoring skipped time.
    ///
    /// Effects such as [`set_fade_in()`](#tymethod.set_fade_in) or [`set_pitch()`](#tymethod.set_pitch)
    /// will apply from this new start.
    ///
    /// If [`set_repeat()`](#tymethod.set_repeat) is set to true, then after looping, the audio will return
    /// to the original beginning of the source, rather than the time specified here.
    fn set_start(&mut self, dur: time::Duration);

    /// Sets the speed ratio (by adjusting the playback speed)
    fn set_pitch(&mut self, ratio: f32);

    /// Gets whether or not the source is set to repeat.
    fn repeat(&self) -> bool;

    /// Pauses playback
    fn pause(&self);

    /// Resumes playback
    fn resume(&self);

    /// Stops playback
    fn stop(&mut self, audio: &impl AsRef<dyn AudioContext>) -> GameResult;

    /// Returns whether or not the source is stopped
    /// -- that is, has no more data to play.
    fn stopped(&self) -> bool;

    /// Gets the current volume.
    fn volume(&self) -> f32;

    /// Sets the current volume.
    fn set_volume(&mut self, value: f32);

    /// Get whether or not the source is paused.
    fn paused(&self) -> bool;

    /// Get whether or not the source is playing (ie, not paused
    /// and not stopped).
    fn playing(&self) -> bool;

    /// Get the time the source has been playing since the last call to [`play()`](#method.play).
    ///
    /// Time measurement is based on audio samples consumed, so it may drift from the system
    fn elapsed(&self) -> time::Duration;

    /// Set the update interval of the internal sample counter.
    ///
    /// This parameter determines the precision of the time measured by [`elapsed()`](#method.elapsed).
    fn set_query_interval(&mut self, t: time::Duration);
}

/// Internal state used by audio sources.
#[derive(Debug)]
pub(crate) struct SourceState {
    data: io::Cursor<SoundData>,
    repeat: bool,
    fade_in: time::Duration,
    skip_duration: time::Duration,
    speed: f32,
    query_interval: time::Duration,
    play_time: Arc<AtomicUsize>,
}

impl SourceState {
    /// Create a new `SourceState` based around the given `SoundData`
    pub fn new(cursor: io::Cursor<SoundData>) -> Self {
        SourceState {
            data: cursor,
            repeat: false,
            fade_in: time::Duration::from_millis(0),
            skip_duration: time::Duration::from_millis(0),
            speed: 1.0,
            query_interval: time::Duration::from_millis(100),
            play_time: Arc::new(AtomicUsize::new(0)),
        }
    }
    /// Sets the source to repeat playback infinitely on next [`play()`](#method.play)
    pub fn set_repeat(&mut self, repeat: bool) {
        self.repeat = repeat;
    }

    /// Sets the fade-in time of the source.
    pub fn set_fade_in(&mut self, dur: time::Duration) {
        self.fade_in = dur;
    }

    pub fn set_start(&mut self, dur: time::Duration) {
        self.skip_duration = dur;
    }

    /// Sets the pitch ratio (by adjusting the playback speed).
    pub fn set_pitch(&mut self, ratio: f32) {
        self.speed = ratio;
    }

    /// Gets whether or not the source is set to repeat.
    pub fn repeat(&self) -> bool {
        self.repeat
    }

    /// Get the time the source has been playing since the last call to [`play()`](#method.play).
    ///
    /// Time measurement is based on audio samples consumed, so it may drift from the system
    /// clock over longer periods of time.
    pub fn elapsed(&self) -> time::Duration {
        let t = self.play_time.load(Ordering::SeqCst);
        time::Duration::from_micros(t as u64)
    }

    /// Set the update interval of the internal sample counter.
    ///
    /// This parameter determines the precision of the time measured by [`elapsed()`](#method.elapsed).
    pub fn set_query_interval(&mut self, t: time::Duration) {
        self.query_interval = t;
    }
}

/// A source of audio data that is connected to an output
/// channel and ready to play.  It will stop playing when
/// dropped.
// TODO LATER: Check and see if this matches Love2d's semantics!
// Eventually it might read from a streaming decoder of some kind,
// but for now it is just an in-memory SoundData structure.
// The source of a rodio decoder must be Send, which something
// that contains a reference to a ZipFile is not, so we are going
// to just slurp all the data into memory for now.
// There's really a lot of work that needs to be done here, since
// rodio has gotten better (if still somewhat arcane) and our filesystem
// code has done the data-slurping-from-zip's for us
// but for now it works.
pub struct Source {
    sink: rodio::Sink,
    state: SourceState,
}

impl Source {
    /// Create a new `Source` from the given file.
    pub fn new<P: AsRef<path::Path>>(ctx: &Context, path: P) -> GameResult<Self> {
        let path = path.as_ref();
        let data = SoundData::new(&ctx.filesystem, path)?;
        Source::from_data(&ctx.audio, data)
    }

    /// Creates a new `Source` using the given `SoundData` object.
    pub fn from_data(audio: &impl AsRef<dyn AudioContext>, data: SoundData) -> GameResult<Self> {
        if !data.can_play() {
            return Err(GameError::AudioError(
                "Could not decode the given audio data".to_string(),
            ));
        }
<<<<<<< HEAD
        let sink = rodio::Sink::try_new(audio.as_ref().device())?;
=======
        let sink = rodio::Sink::try_new(context.audio.device())?;
>>>>>>> 8e9c1dda
        let cursor = io::Cursor::new(data);
        Ok(Source {
            sink,
            state: SourceState::new(cursor),
        })
    }
}

impl SoundSource for Source {
    fn play_later(&self) -> GameResult {
        // Creating a new Decoder each time seems a little messy,
        // since it may do checking and data-type detection that is
        // redundant, but it's not super expensive.
        // See https://github.com/ggez/ggez/issues/98 for discussion
        use rodio::Source;
        let cursor = self.state.data.clone();

        let counter = self.state.play_time.clone();
        let period_mus = self.state.query_interval.as_secs() as usize * 1_000_000
            + self.state.query_interval.subsec_micros() as usize;

        if self.state.repeat {
            let sound = rodio::Decoder::new(cursor)?
                .repeat_infinite()
                .skip_duration(self.state.skip_duration)
                .speed(self.state.speed)
                .fade_in(self.state.fade_in)
                .periodic_access(self.state.query_interval, move |_| {
                    let _ = counter.fetch_add(period_mus, Ordering::SeqCst);
                });
            self.sink.append(sound);
        } else {
            let sound = rodio::Decoder::new(cursor)?
                .skip_duration(self.state.skip_duration)
                .speed(self.state.speed)
                .fade_in(self.state.fade_in)
                .periodic_access(self.state.query_interval, move |_| {
                    let _ = counter.fetch_add(period_mus, Ordering::SeqCst);
                });
            self.sink.append(sound);
        }

        Ok(())
    }

    fn play_detached(&mut self, audio: &impl AsRef<dyn AudioContext>) -> GameResult {
        self.stop(audio)?;
        self.play_later()?;

<<<<<<< HEAD
        let new_sink = rodio::Sink::try_new(audio.as_ref().device())?;
=======
        let new_sink = rodio::Sink::try_new(ctx.audio.device())?;
>>>>>>> 8e9c1dda
        let old_sink = mem::replace(&mut self.sink, new_sink);
        old_sink.detach();

        Ok(())
    }

    fn set_repeat(&mut self, repeat: bool) {
        self.state.set_repeat(repeat)
    }

    fn set_fade_in(&mut self, dur: time::Duration) {
        self.state.set_fade_in(dur)
    }

    fn set_start(&mut self, dur: time::Duration) {
        self.state.set_start(dur)
    }

    fn set_pitch(&mut self, ratio: f32) {
        self.state.set_pitch(ratio)
    }

    fn repeat(&self) -> bool {
        self.state.repeat()
    }

    fn pause(&self) {
        self.sink.pause()
    }

    fn resume(&self) {
        self.sink.play()
    }

    fn stop(&mut self, audio: &impl AsRef<dyn AudioContext>) -> GameResult {
        // Sinks cannot be reused after calling `.stop()`. See
        // https://github.com/tomaka/rodio/issues/171 for information.
        // To stop the current sound we have to drop the old sink and
        // create a new one in its place.
        // This is most ugly because in order to create a new sink
        // we need a `device`. However, we can only get the default
        // device without having access to a context. Currently that's
        // fine because the `AudioContext` uses the default device too,
        // but it may cause problems in the future if devices become
        // customizable.

        // We also need to carry over information from the previous sink.
        let volume = self.volume();

<<<<<<< HEAD
        let device = audio.as_ref().device();
=======
        let device = ctx.audio.device();
>>>>>>> 8e9c1dda
        self.sink = rodio::Sink::try_new(device)?;
        self.state.play_time.store(0, Ordering::SeqCst);

        // Restore information from the previous link.
        self.set_volume(volume);
        Ok(())
    }

    fn stopped(&self) -> bool {
        self.sink.empty()
    }

    fn volume(&self) -> f32 {
        self.sink.volume()
    }

    fn set_volume(&mut self, value: f32) {
        self.sink.set_volume(value)
    }

    fn paused(&self) -> bool {
        self.sink.is_paused()
    }

    fn playing(&self) -> bool {
        !self.paused() && !self.stopped()
    }

    fn elapsed(&self) -> time::Duration {
        self.state.elapsed()
    }

    fn set_query_interval(&mut self, t: time::Duration) {
        self.state.set_query_interval(t)
    }
}

impl fmt::Debug for Source {
    fn fmt(&self, f: &mut fmt::Formatter) -> fmt::Result {
        write!(f, "<Audio source: {:p}>", self)
    }
}

/// A source of audio data located in space relative to a listener's ears.
/// Will stop playing when dropped.
pub struct SpatialSource {
    sink: rodio::SpatialSink,
    state: SourceState,
    left_ear: mint::Point3<f32>,
    right_ear: mint::Point3<f32>,
    emitter_position: mint::Point3<f32>,
}

impl SpatialSource {
    /// Create a new `SpatialSource` from the given file.
    pub fn new<P: AsRef<path::Path>>(ctx: &Context, path: P) -> GameResult<Self> {
        let path = path.as_ref();
        let data = SoundData::new(&ctx.filesystem, path)?;
        SpatialSource::from_data(&ctx.audio, data)
    }

    /// Creates a new `SpatialSource` using the given `SoundData` object.
    pub fn from_data(audio: &impl AsRef<dyn AudioContext>, data: SoundData) -> GameResult<Self> {
        let audio = audio.as_ref();
        if !data.can_play() {
            return Err(GameError::AudioError(
                "Could not decode the given audio data".to_string(),
            ));
        }
        let sink = rodio::SpatialSink::try_new(
<<<<<<< HEAD
            audio.device(),
=======
            context.audio.device(),
>>>>>>> 8e9c1dda
            [0.0, 0.0, 0.0],
            [-1.0, 0.0, 0.0],
            [1.0, 0.0, 0.0],
        )?;

        let cursor = io::Cursor::new(data);

        Ok(SpatialSource {
            sink,
            state: SourceState::new(cursor),
            left_ear: [-1.0, 0.0, 0.0].into(),
            right_ear: [1.0, 0.0, 0.0].into(),
            emitter_position: [0.0, 0.0, 0.0].into(),
        })
    }
}

impl SoundSource for SpatialSource {
    /// Plays the `SpatialSource`; waits until done if the sound is currently playing.
    fn play_later(&self) -> GameResult {
        // Creating a new Decoder each time seems a little messy,
        // since it may do checking and data-type detection that is
        // redundant, but it's not super expensive.
        // See https://github.com/ggez/ggez/issues/98 for discussion
        use rodio::Source;
        let cursor = self.state.data.clone();

        let counter = self.state.play_time.clone();
        let period_mus = self.state.query_interval.as_secs() as usize * 1_000_000
            + self.state.query_interval.subsec_micros() as usize;

        if self.state.repeat {
            let sound = rodio::Decoder::new(cursor)?
                .repeat_infinite()
                .skip_duration(self.state.skip_duration)
                .speed(self.state.speed)
                .fade_in(self.state.fade_in)
                .periodic_access(self.state.query_interval, move |_| {
                    let _ = counter.fetch_add(period_mus, Ordering::SeqCst);
                });
            self.sink.append(sound);
        } else {
            let sound = rodio::Decoder::new(cursor)?
                .skip_duration(self.state.skip_duration)
                .speed(self.state.speed)
                .fade_in(self.state.fade_in)
                .periodic_access(self.state.query_interval, move |_| {
                    let _ = counter.fetch_add(period_mus, Ordering::SeqCst);
                });
            self.sink.append(sound);
        }

        Ok(())
    }

    fn play_detached(&mut self, audio: &impl AsRef<dyn AudioContext>) -> GameResult {
        self.stop(audio)?;
        self.play_later()?;

<<<<<<< HEAD
        let device = audio.as_ref().device();
=======
        let device = ctx.audio.device();
>>>>>>> 8e9c1dda
        let new_sink = rodio::SpatialSink::try_new(
            device,
            self.emitter_position.into(),
            self.left_ear.into(),
            self.right_ear.into(),
        )?;
        let old_sink = mem::replace(&mut self.sink, new_sink);
        old_sink.detach();

        Ok(())
    }

    fn set_repeat(&mut self, repeat: bool) {
        self.state.set_repeat(repeat)
    }

    fn set_fade_in(&mut self, dur: time::Duration) {
        self.state.set_fade_in(dur)
    }

    fn set_start(&mut self, dur: time::Duration) {
        self.state.set_start(dur)
    }

    fn set_pitch(&mut self, ratio: f32) {
        self.state.set_pitch(ratio)
    }

    fn repeat(&self) -> bool {
        self.state.repeat()
    }

    fn pause(&self) {
        self.sink.pause()
    }

    fn resume(&self) {
        self.sink.play()
    }

    fn stop(&mut self, audio: &impl AsRef<dyn AudioContext>) -> GameResult {
        // Sinks cannot be reused after calling `.stop()`. See
        // https://github.com/tomaka/rodio/issues/171 for information.
        // To stop the current sound we have to drop the old sink and
        // create a new one in its place.
        // This is most ugly because in order to create a new sink
        // we need a `device`. However, we can only get the default
        // device without having access to a context. Currently that's
        // fine because the `AudioContext` uses the default device too,
        // but it may cause problems in the future if devices become
        // customizable.

        // We also need to carry over information from the previous sink.
        let volume = self.volume();

<<<<<<< HEAD
        let device = audio.as_ref().device();
=======
        let device = ctx.audio.device();
>>>>>>> 8e9c1dda
        self.sink = rodio::SpatialSink::try_new(
            device,
            self.emitter_position.into(),
            self.left_ear.into(),
            self.right_ear.into(),
        )?;
        self.state.play_time.store(0, Ordering::SeqCst);

        // Restore information from the previous link.
        self.set_volume(volume);
        Ok(())
    }

    fn stopped(&self) -> bool {
        self.sink.empty()
    }

    fn volume(&self) -> f32 {
        self.sink.volume()
    }

    fn set_volume(&mut self, value: f32) {
        self.sink.set_volume(value)
    }

    fn paused(&self) -> bool {
        self.sink.is_paused()
    }

    fn playing(&self) -> bool {
        !self.paused() && !self.stopped()
    }

    fn elapsed(&self) -> time::Duration {
        self.state.elapsed()
    }

    fn set_query_interval(&mut self, t: time::Duration) {
        self.state.set_query_interval(t)
    }
}

impl SpatialSource {
    /// Set location of the sound.
    pub fn set_position<P>(&mut self, pos: P)
    where
        P: Into<mint::Point3<f32>>,
    {
        self.emitter_position = pos.into();
        self.sink.set_emitter_position(self.emitter_position.into());
    }

    /// Set locations of the listener's ears
    pub fn set_ears<P>(&mut self, left: P, right: P)
    where
        P: Into<mint::Point3<f32>>,
    {
        self.left_ear = left.into();
        self.right_ear = right.into();
        self.sink.set_left_ear_position(self.left_ear.into());
        self.sink.set_right_ear_position(self.right_ear.into());
    }
}

impl fmt::Debug for SpatialSource {
    fn fmt(&self, f: &mut fmt::Formatter) -> fmt::Result {
        write!(f, "<Spatial audio source: {:p}>", self)
    }
}<|MERGE_RESOLUTION|>--- conflicted
+++ resolved
@@ -5,29 +5,6 @@
 //! `SoundData` connected to a particular sound channel ready to be played.
 #![cfg(feature = "audio")]
 
-<<<<<<< HEAD
-use crate::filesystem::Filesystem;
-use crate::{context::Context, error::GameError, error::GameResult};
-use std::{
-    fmt, io,
-    io::Read,
-    mem, path,
-    sync::atomic::{AtomicUsize, Ordering},
-    sync::Arc,
-    time,
-};
-
-/// A trait object defining an audio context, allowing us to someday
-/// use something other than `rodio` if we really want.
-///
-/// End-users usually don't need to mess with this, but it's there
-/// if you want to bypass `ggez`'s sound functionality and write your
-/// own.
-pub trait AudioContext {
-    /// Returns the audio device.
-    fn device(&self) -> &rodio::OutputStreamHandle;
-}
-=======
 use std::fmt;
 use std::io;
 use std::io::Read;
@@ -41,7 +18,7 @@
 use crate::context::Context;
 use crate::error::GameError;
 use crate::error::GameResult;
->>>>>>> 8e9c1dda
+use crate::filesystem::Filesystem;
 
 /// A struct that contains all information for tracking sound info.
 ///
@@ -89,11 +66,7 @@
     /// Load the file at the given path and create a new `SoundData` from it.
     pub fn new<P: AsRef<path::Path>>(fs: &Filesystem, path: P) -> GameResult<Self> {
         let path = path.as_ref();
-<<<<<<< HEAD
         let file = &mut fs.open(path)?;
-=======
-        let file = &mut context.fs.open(path)?;
->>>>>>> 8e9c1dda
         SoundData::from_read(file)
     }
 
@@ -151,7 +124,7 @@
 /// it is implemented by both `Source` and `SpatialSource`.
 pub trait SoundSource {
     /// Plays the audio source; restarts the sound if currently playing
-    fn play(&mut self, audio: &impl AsRef<dyn AudioContext>) -> GameResult {
+    fn play(&mut self, audio: &AudioContext) -> GameResult {
         self.stop(audio)?;
         self.play_later()
     }
@@ -160,7 +133,7 @@
     fn play_later(&self) -> GameResult;
 
     /// Play source "in the background"; cannot be stopped
-    fn play_detached(&mut self, audio: &impl AsRef<dyn AudioContext>) -> GameResult;
+    fn play_detached(&mut self, audio: &AudioContext) -> GameResult;
 
     /// Sets the source to repeat playback infinitely on next [`play()`](#method.play)
     fn set_repeat(&mut self, repeat: bool);
@@ -192,7 +165,7 @@
     fn resume(&self);
 
     /// Stops playback
-    fn stop(&mut self, audio: &impl AsRef<dyn AudioContext>) -> GameResult;
+    fn stop(&mut self, audio: &AudioContext) -> GameResult;
 
     /// Returns whether or not the source is stopped
     /// -- that is, has no more data to play.
@@ -310,22 +283,18 @@
     /// Create a new `Source` from the given file.
     pub fn new<P: AsRef<path::Path>>(ctx: &Context, path: P) -> GameResult<Self> {
         let path = path.as_ref();
-        let data = SoundData::new(&ctx.filesystem, path)?;
+        let data = SoundData::new(&ctx.fs, path)?;
         Source::from_data(&ctx.audio, data)
     }
 
     /// Creates a new `Source` using the given `SoundData` object.
-    pub fn from_data(audio: &impl AsRef<dyn AudioContext>, data: SoundData) -> GameResult<Self> {
+    pub fn from_data(audio: &AudioContext, data: SoundData) -> GameResult<Self> {
         if !data.can_play() {
             return Err(GameError::AudioError(
                 "Could not decode the given audio data".to_string(),
             ));
         }
-<<<<<<< HEAD
-        let sink = rodio::Sink::try_new(audio.as_ref().device())?;
-=======
-        let sink = rodio::Sink::try_new(context.audio.device())?;
->>>>>>> 8e9c1dda
+        let sink = rodio::Sink::try_new(audio.device())?;
         let cursor = io::Cursor::new(data);
         Ok(Source {
             sink,
@@ -371,15 +340,11 @@
         Ok(())
     }
 
-    fn play_detached(&mut self, audio: &impl AsRef<dyn AudioContext>) -> GameResult {
+    fn play_detached(&mut self, audio: &AudioContext) -> GameResult {
         self.stop(audio)?;
         self.play_later()?;
 
-<<<<<<< HEAD
-        let new_sink = rodio::Sink::try_new(audio.as_ref().device())?;
-=======
-        let new_sink = rodio::Sink::try_new(ctx.audio.device())?;
->>>>>>> 8e9c1dda
+        let new_sink = rodio::Sink::try_new(audio.device())?;
         let old_sink = mem::replace(&mut self.sink, new_sink);
         old_sink.detach();
 
@@ -414,7 +379,7 @@
         self.sink.play()
     }
 
-    fn stop(&mut self, audio: &impl AsRef<dyn AudioContext>) -> GameResult {
+    fn stop(&mut self, audio: &AudioContext) -> GameResult {
         // Sinks cannot be reused after calling `.stop()`. See
         // https://github.com/tomaka/rodio/issues/171 for information.
         // To stop the current sound we have to drop the old sink and
@@ -429,11 +394,7 @@
         // We also need to carry over information from the previous sink.
         let volume = self.volume();
 
-<<<<<<< HEAD
-        let device = audio.as_ref().device();
-=======
-        let device = ctx.audio.device();
->>>>>>> 8e9c1dda
+        let device = audio.device();
         self.sink = rodio::Sink::try_new(device)?;
         self.state.play_time.store(0, Ordering::SeqCst);
 
@@ -491,24 +452,19 @@
     /// Create a new `SpatialSource` from the given file.
     pub fn new<P: AsRef<path::Path>>(ctx: &Context, path: P) -> GameResult<Self> {
         let path = path.as_ref();
-        let data = SoundData::new(&ctx.filesystem, path)?;
+        let data = SoundData::new(&ctx.fs, path)?;
         SpatialSource::from_data(&ctx.audio, data)
     }
 
     /// Creates a new `SpatialSource` using the given `SoundData` object.
-    pub fn from_data(audio: &impl AsRef<dyn AudioContext>, data: SoundData) -> GameResult<Self> {
-        let audio = audio.as_ref();
+    pub fn from_data(audio: &AudioContext, data: SoundData) -> GameResult<Self> {
         if !data.can_play() {
             return Err(GameError::AudioError(
                 "Could not decode the given audio data".to_string(),
             ));
         }
         let sink = rodio::SpatialSink::try_new(
-<<<<<<< HEAD
             audio.device(),
-=======
-            context.audio.device(),
->>>>>>> 8e9c1dda
             [0.0, 0.0, 0.0],
             [-1.0, 0.0, 0.0],
             [1.0, 0.0, 0.0],
@@ -564,15 +520,11 @@
         Ok(())
     }
 
-    fn play_detached(&mut self, audio: &impl AsRef<dyn AudioContext>) -> GameResult {
+    fn play_detached(&mut self, audio: &AudioContext) -> GameResult {
         self.stop(audio)?;
         self.play_later()?;
 
-<<<<<<< HEAD
-        let device = audio.as_ref().device();
-=======
-        let device = ctx.audio.device();
->>>>>>> 8e9c1dda
+        let device = audio.device();
         let new_sink = rodio::SpatialSink::try_new(
             device,
             self.emitter_position.into(),
@@ -613,7 +565,7 @@
         self.sink.play()
     }
 
-    fn stop(&mut self, audio: &impl AsRef<dyn AudioContext>) -> GameResult {
+    fn stop(&mut self, audio: &AudioContext) -> GameResult {
         // Sinks cannot be reused after calling `.stop()`. See
         // https://github.com/tomaka/rodio/issues/171 for information.
         // To stop the current sound we have to drop the old sink and
@@ -628,11 +580,7 @@
         // We also need to carry over information from the previous sink.
         let volume = self.volume();
 
-<<<<<<< HEAD
-        let device = audio.as_ref().device();
-=======
-        let device = ctx.audio.device();
->>>>>>> 8e9c1dda
+        let device = audio.device();
         self.sink = rodio::SpatialSink::try_new(
             device,
             self.emitter_position.into(),
