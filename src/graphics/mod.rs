--- conflicted
+++ resolved
@@ -126,33 +126,6 @@
     }
 }
 
-<<<<<<< HEAD
-=======
-impl Default for GlobalTransform {
-    fn default() -> Self {
-        GlobalTransform {
-            translation: [0.0, 0.0],
-            scale: [1.0, 1.0],
-            offset: [0.0, 0.0],
-            shear: [0.0, 0.0],
-            rotation: 0.0,
-        }
-    }
-}
-
-impl From<DrawParam> for GlobalTransform {
-    fn from(p: DrawParam) -> Self {
-        GlobalTransform {
-            translation: types::pt2arr(p.dest),
-            scale: types::pt2arr(p.scale),
-            offset: types::pt2arr(p.offset),
-            shear: types::pt2arr(p.shear),
-            rotation: p.rotation,
-        }
-    }
-}
-
->>>>>>> 0dab3e95
 /// A structure for conveniently storing Sampler's, based off
 /// their `SamplerInfo`.
 ///
