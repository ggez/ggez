--- conflicted
+++ resolved
@@ -11,25 +11,6 @@
 
 use super::*;
 
-<<<<<<< HEAD
-/// A font that defines the shape of characters drawn on the screen.
-/// Can be created from a .ttf file or from an image (bitmap fonts).
-#[derive(Clone)]
-pub enum Font {
-    /// A truetype font
-    TTFFont {
-        /// The actual font data
-        font: rusttype::Font<'static>,
-        /// The size of the font
-        points: u32,
-        /// Scale information for the font
-        scale: rusttype::Scale,
-    },
-    /// A bitmap font where letter widths are infered
-    BitmapFontVariant(BitmapFont),
-    /// A TrueType font stored in `gfx_glyph::GraphicsContext::glyph_brush`
-    GlyphFont(FontId),
-=======
 // TODO: consider adding bits from example to docs.
 
 /// Default size for fonts.
@@ -40,7 +21,6 @@
 pub struct Font {
     font_id: FontId,
     // TODO: Add DebugId?  It makes Font::default() less convenient.
->>>>>>> d455fd1e
 }
 
 /// A piece of text with optional color, font and font scale information.
@@ -82,173 +62,6 @@
         self
     }
 
-<<<<<<< HEAD
-    /// Loads a new TTF font from data copied out of the given buffer.
-    pub fn from_bytes(name: &str, bytes: &[u8], points: u32, dpi: (f32, f32)) -> GameResult<Font> {
-        let font_collection_err = &|_| {
-            GameError::ResourceLoadError(format!(
-                "Could not load font collection for \
-                 font {:?}",
-                name
-            ))
-        };
-        let collection =
-            rusttype::FontCollection::from_bytes(bytes.to_vec()).map_err(font_collection_err)?;
-        let font_err = &|_| {
-            GameError::ResourceLoadError(format!(
-                "Could not retrieve font from collection for \
-                 font {:?}",
-                name
-            ))
-        };
-        let font = collection.into_font().map_err(font_err)?;
-        let (x_dpi, y_dpi) = dpi;
-        // println!("DPI: {}, {}", x_dpi, y_dpi);
-        let scale = display_independent_scale(points, x_dpi, y_dpi);
-
-        Ok(Font::TTFFont {
-            font,
-            points,
-            scale,
-        })
-    }
-
-    /// Loads a new TTF font from data copied out of the given buffer, taking font size in pixels
-    pub fn from_bytes_px(name: &str, bytes: &[u8], pixels: u32) -> GameResult<Font> {
-        let font_collection_err = &|_| {
-            GameError::ResourceLoadError(format!(
-                "Could not load font collection for \
-                 font {:?}",
-                name
-            ))
-        };
-        let collection =
-            rusttype::FontCollection::from_bytes(bytes.to_vec()).map_err(font_collection_err)?;
-        let font_err = &|_| {
-            GameError::ResourceLoadError(format!(
-                "Could not retrieve font from collection for \
-                 font {:?}",
-                name
-            ))
-        };
-        let font = collection.into_font().map_err(font_err)?;
-        let scale = rusttype::Scale {
-            x: pixels as f32,
-            y: pixels as f32,
-        };
-
-        Ok(Font::TTFFont {
-            points: 0, // Pretty sure points is unused apart from display, so
-            font,
-            scale,
-        })
-    }
-
-    /// Creates a bitmap font from a long image of its alphabet, specified by `path`.
-    /// The width of each individual chars is assumed to be to be
-    /// `image(path).width/glyphs.chars().count()`
-    pub fn new_bitmap<P: AsRef<path::Path>>(
-        context: &mut Context,
-        path: P,
-        glyphs: &str,
-    ) -> GameResult<Font> {
-        let img = {
-            let mut buf = Vec::new();
-            let mut reader = context.filesystem.open(path)?;
-            reader.read_to_end(&mut buf)?;
-            image::load_from_memory(&buf)?.to_rgba()
-        };
-        let (image_width, image_height) = img.dimensions();
-
-        let glyph_width = (image_width as usize) / glyphs.len();
-        let mut glyphs_map: BTreeMap<char, (usize, usize)> = BTreeMap::new();
-        for (i, c) in glyphs.chars().enumerate() {
-            glyphs_map.insert(c, (i * glyph_width, glyph_width));
-        }
-        Ok(Font::BitmapFontVariant(BitmapFont {
-            bytes: img.into_vec(),
-            width: image_width as usize,
-            height: image_height as usize,
-            glyphs: glyphs_map,
-            space_width: glyph_width,
-            letter_separation: 0,
-        }))
-    }
-
-    /// Creates a bitmap font from a long image of its alphabet.
-    /// Each letter must be separated from the last by a fully transparent column of pixels.
-    /// The width of each letter is infered from these letter boundaries.
-    pub fn new_variable_width_bitmap_font<P: AsRef<path::Path>>(
-        context: &mut Context,
-        path: P,
-        glyphs: &str,
-        space_width: usize, //in addition to letter_separation
-        letter_separation: usize,
-    ) -> GameResult<Font> {
-        let img = {
-            let mut buf = Vec::new();
-            let mut reader = context.filesystem.open(path)?;
-            reader.read_to_end(&mut buf)?;
-            image::load_from_memory(&buf)?.to_rgba()
-        };
-        let (image_width, image_height) = img.dimensions();
-
-        let mut glyphs_map: BTreeMap<char, (usize, usize)> = BTreeMap::new();
-        let mut start = 0usize;
-        let mut glyphos = glyphs.chars().enumerate();
-        let column_has_content = |offset: usize, image: &RgbaImage| {
-            //iff any pixel herein has an alpha greater than 0
-            (0..image_height).any(|ir| image.get_pixel(offset as u32, ir).data[3] > 0)
-        };
-        while start < image_width as usize {
-            if column_has_content(start, &img) {
-                let mut span = 1;
-                while start + span < image_width as usize && column_has_content(start + span, &img)
-                {
-                    span += 1;
-                }
-                let next_char: char = glyphos
-                    .next()
-                    .ok_or_else(|| {
-                        GameError::FontError("I counted more glyphs in the font bitmap than there were chars in the glyphs string. Note, glyphs must not have gaps. A glyph with a transparent column in the middle will read as two glyphs.".into())
-                    })?
-                    .1;
-                glyphs_map.insert(next_char, (start, span));
-                start += span;
-            }
-            start += 1;
-        }
-
-        let (lb, _) = glyphos.size_hint();
-        if lb > 0 {
-            return Err(GameError::FontError(
-                "There were more chars in glyphs than I counted in the bitmap!".into(),
-            ));
-        }
-
-        Ok(Font::BitmapFontVariant(BitmapFont {
-            bytes: img.into_vec(),
-            width: image_width as usize,
-            height: image_height as usize,
-            glyphs: glyphs_map,
-            space_width,
-            letter_separation,
-        }))
-    }
-
-    /// Loads a new TrueType font from given file and into `gfx_glyph::GraphicsContext::glyph_brush`.
-    pub fn new_glyph_font<P>(context: &mut Context, path: P) -> GameResult<Self>
-    where
-        P: AsRef<path::Path> + fmt::Debug,
-    {
-        let mut stream = context.filesystem.open(path.as_ref())?;
-        let mut buf = Vec::new();
-        stream.read_to_end(&mut buf)?;
-
-        let font_id = context.gfx_context.glyph_brush.add_font_bytes(buf);
-
-        Ok(Font::GlyphFont(font_id))
-=======
     /// Set fragment's font, overrides text's font.
     pub fn font(mut self, font: Font) -> TextFragment {
         self.font = Some(font);
@@ -259,101 +72,32 @@
     pub fn scale(mut self, scale: Scale) -> TextFragment {
         self.scale = Some(scale);
         self
->>>>>>> d455fd1e
-    }
-}
-
-<<<<<<< HEAD
-    /// Retrieves a loaded font from `gfx_glyph::GraphicsContext::glyph_brush`.
-    pub fn get_glyph_font_by_id(context: &mut Context, font_id: FontId) -> GameResult<Self> {
-        if context
-            .gfx_context
-            .glyph_brush
-            .fonts()
-            .contains_key(&font_id)
-        {
-            Ok(Font::GlyphFont(font_id))
-        } else {
-            Err(GameError::FontError(
-                format!("Font {:?} not found!", font_id).into(),
-            ))
-=======
+    }
+}
+
 impl<'a> From<&'a str> for TextFragment {
     fn from(text: &'a str) -> TextFragment {
         TextFragment {
             text: text.to_owned(),
             ..Default::default()
->>>>>>> d455fd1e
-        }
-    }
-}
-
-<<<<<<< HEAD
-    /// Returns the baked-in bytes of default font (currently `DejaVuSerif.ttf`).
-    pub(crate) fn default_font_bytes() -> &'static [u8] {
-        include_bytes!(concat!(
-            env!("CARGO_MANIFEST_DIR"),
-            "/resources/DejaVuSerif.ttf"
-        ))
-    }
-
-    /// Returns baked-in default font (currently `DejaVuSerif.ttf`).
-    /// Note it does create a new [`Font`](enum.Font.html) object with every call;
-    /// although the actual data should be shared.
-    pub fn default_font() -> GameResult<Self> {
-        let size = 16;
-        // BUGGO: fix DPI.  Get from Context?  If we do that we can basically
-        // just make Context always keep the default Font itself... hmm.
-        // TODO: ^^^ is that still relevant?  Nah, it will probably be replaced by
-        // the `gfx_glyph` interation.
-        Font::from_bytes("default", Font::default_font_bytes(), size, (75.0, 75.0))
-    }
-
-    /// Get the height of the Font in pixels.
-    ///
-    /// The height of the font includes any spacing, it will be the total height
-    /// a line needs.
-    pub fn get_height(&self) -> usize {
-        match *self {
-            Font::BitmapFontVariant(BitmapFont { height, .. }) => height,
-            Font::TTFFont { scale, .. } => scale.y.ceil() as usize,
-            Font::GlyphFont(_) => 0,
-=======
+        }
+    }
+}
+
 impl From<char> for TextFragment {
     fn from(ch: char) -> TextFragment {
         TextFragment {
             text: ch.to_string(),
             ..Default::default()
->>>>>>> d455fd1e
-        }
-    }
-}
-
-<<<<<<< HEAD
-    /// Returns the width a line of text needs, in pixels.
-    /// Does not handle line-breaks.
-    pub fn get_width(&self, text: &str) -> usize {
-        match *self {
-            Font::BitmapFontVariant(ref font) => {
-                compute_variable_bitmap_text_rendering_span(text, font)
-            }
-            Font::TTFFont {
-                ref font, scale, ..
-            } => {
-                let v_metrics = font.v_metrics(scale);
-                let offset = rusttype::point(0.0, v_metrics.ascent);
-                let glyphs: Vec<rusttype::PositionedGlyph> =
-                    font.layout(text, scale, offset).collect();
-                text_width(&glyphs).ceil() as usize
-            }
-            Font::GlyphFont(_) => 0,
-=======
+        }
+    }
+}
+
 impl From<String> for TextFragment {
     fn from(text: String) -> TextFragment {
         TextFragment {
             text,
             ..Default::default()
->>>>>>> d455fd1e
         }
     }
 }
@@ -387,10 +131,6 @@
     }
 }
 
-<<<<<<< HEAD
-/// Drawable text created from a [`Font`](enum.Font.html).
-#[derive(Clone)]
-=======
 /// Drawable text object.  Essentially a list of [`TextFragment`](struct.TextFragment.html)'s
 /// and some metrics information.
 ///
@@ -398,7 +138,6 @@
 /// [`graphics::draw()`](fn.draw.html), or many of them can be queued with [`graphics::queue_text()`](fn.queue_text.html)
 /// and then all drawn at once with [`graphics::draw_queued_text()`](fn.draw_queued_text.html).
 #[derive(Debug)]
->>>>>>> d455fd1e
 pub struct Text {
     fragments: Vec<TextFragment>,
     // TODO: make it do something, maybe.
@@ -843,76 +582,6 @@
 
 #[cfg(test)]
 mod tests {
-<<<<<<< HEAD
-    use super::*;
-    #[test]
-    fn test_blit() {
-        let dst = &mut [0; 125][..];
-        let src = &[
-            1, 0, 0, 0, 1, 0, 0, 0, 0, 0, 0, 0, 0, 0, 0, 0, 0, 0, 0, 0, 0, 0, 0, 0, 0, 0, 1, 0, 1,
-            0, 0, 0, 0, 0, 0, 0, 0, 0, 0, 0, 0, 0, 0, 0, 0, 0, 0, 0, 0, 0, 9, 9, 1, 9, 9, 9, 9, 9,
-            9, 9, 9, 9, 9, 9, 9, 9, 9, 9, 9, 9, 9, 9, 9, 9, 9, 0, 1, 0, 1, 0, 0, 0, 0, 0, 0, 0, 0,
-            0, 0, 0, 0, 0, 0, 0, 0, 0, 0, 0, 0, 0, 1, 0, 0, 0, 1, 0, 0, 0, 0, 0, 0, 0, 0, 0, 0, 0,
-            0, 0, 0, 0, 0, 0, 0, 0, 0,
-        ][..];
-        assert_eq!(src.len(), 25 * 5);
-
-        // Test just blitting the whole thing
-        let rect_dims = (25, 5);
-        blit(dst, rect_dims, (0, 0), src, rect_dims, (0, 0), (25, 5), 1);
-        //println!("{:?}", src);
-        //println!("{:?}", dst);
-        assert_eq!(dst, src);
-        for i in 0..dst.len() {
-            dst[i] = 0;
-        }
-
-        // Test blitting the whole thing with a non-1 pitch
-        let rect_dims = (5, 5);
-        blit(dst, rect_dims, (0, 0), src, rect_dims, (0, 0), (5, 5), 5);
-        assert_eq!(dst, src);
-    }
-
-    #[test]
-    fn test_metrics() {
-        let f = Font::default_font().expect("Could not get default font");
-        assert_eq!(f.get_height(), 17);
-        assert_eq!(f.get_width("Foo!"), 34);
-
-        // http://www.catipsum.com/index.php
-        let text_to_wrap = "Walk on car leaving trail of paw prints on hood and windshield sniff \
-                            other cat's butt and hang jaw half open thereafter for give attitude. \
-                            Annoy kitten\nbrother with poking. Mrow toy mouse squeak roll over. \
-                            Human give me attention meow.";
-        let (len, v) = f.get_wrap(text_to_wrap, 250);
-        println!("{} {:?}", len, v);
-        assert_eq!(len, 250);
-
-        /*
-        let wrapped_text = vec![
-            "Walk on car leaving trail of paw prints",
-            "on hood and windshield sniff other",
-            "cat\'s butt and hang jaw half open",
-            "thereafter for give attitude. Annoy",
-            "kitten",
-            "brother with poking. Mrow toy",
-            "mouse squeak roll over. Human give",
-            "me attention meow."
-        ];
-*/
-        let wrapped_text = vec![
-            "Walk on car leaving trail of paw",
-            "prints on hood and windshield",
-            "sniff other cat\'s butt and hang jaw",
-            "half open thereafter for give",
-            "attitude. Annoy kitten",
-            "brother with poking. Mrow toy",
-            "mouse squeak roll over. Human",
-            "give me attention meow.",
-        ];
-
-        assert_eq!(&v, &wrapped_text);
-=======
     /*
         use super::*;
         #[test]
@@ -954,7 +623,6 @@
     ];
 
     assert_eq!(&v, &wrapped_text);
->>>>>>> d455fd1e
     }
 
     // We sadly can't have this test in the general case because it needs to create a Context,
