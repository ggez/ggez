use glyph_brush::GlyphPositioner;
use glyph_brush::{self, FontId, Layout, Section, Text as GbText};
pub use glyph_brush::{ab_glyph::PxScale, GlyphBrush, HorizontalAlign as Align};
use std::borrow::Cow;
use std::cell::RefCell;
use std::f32;
use std::fmt;
use std::io::Read;
use std::path;
use std::rc::Rc;

use super::*;

/// A handle referring to a loaded Truetype font.
///
/// This is just an integer referring to a loaded font stored in the
/// `Context`, so is cheap to copy.  Note that fonts are cached and
/// currently never *removed* from the cache, since that would
/// invalidate the whole cache and require re-loading all the other
/// fonts.  So, you do not want to load a font more than once.
#[derive(Debug, Copy, Clone, PartialEq, Eq)]
pub struct Font {
    font_id: FontId,
    // Add DebugId?  It makes Font::default() less convenient.
}

/// The font cache of the engine.
///
/// This type can be useful to measure text efficiently without being tied to
/// the `Context` lifetime.
#[derive(Clone, Debug)]
pub struct FontCache {
    glyph_brush: Rc<RefCell<GlyphBrush<DrawParam>>>,
}

impl FontCache {
    /// Returns the width and height of the formatted and wrapped text.
    pub fn dimensions(&self, text: &Text) -> Rect {
        text.calculate_dimensions(&mut self.glyph_brush.borrow_mut())
    }
}

/// A piece of text with optional color, font and font scale information.
/// Drawing text generally involves one or more of these.
/// These options take precedence over any similar field/argument.
/// Implements `From` for `char`, `&str`, `String` and
/// `(String, Font, PxScale)`.
#[derive(Clone, Debug)]
pub struct TextFragment {
    /// Text string itself.
    pub text: String,
    /// Fragment's color, defaults to text's color.
    pub color: Option<Color>,
    /// Fragment's font, defaults to text's font.
    pub font: Option<Font>,
    /// Fragment's scale, defaults to text's scale.
    pub scale: Option<PxScale>,
}

impl Default for TextFragment {
    fn default() -> Self {
        TextFragment {
            text: "".into(),
            color: None,
            font: None,
            scale: None,
        }
    }
}

impl TextFragment {
    /// Creates a new fragment from `String` or `&str`.
    pub fn new<T: Into<Self>>(text: T) -> Self {
        text.into()
    }

    /// Set fragment's color, overrides text's color.
    pub fn color(mut self, color: Color) -> TextFragment {
        self.color = Some(color);
        self
    }

    /// Set fragment's font, overrides text's font.
    pub fn font(mut self, font: Font) -> TextFragment {
        self.font = Some(font);
        self
    }

    /// Set fragment's scale, overrides text's scale.
    pub fn scale(mut self, scale: PxScale) -> TextFragment {
        self.scale = Some(scale);
        self
    }
}

impl<'a> From<&'a str> for TextFragment {
    fn from(text: &'a str) -> TextFragment {
        TextFragment {
            text: text.to_owned(),
            ..Default::default()
        }
    }
}

impl From<char> for TextFragment {
    fn from(ch: char) -> TextFragment {
        TextFragment {
            text: ch.to_string(),
            ..Default::default()
        }
    }
}

impl From<String> for TextFragment {
    fn from(text: String) -> TextFragment {
        TextFragment {
            text,
            ..Default::default()
        }
    }
}

impl<T> From<(T, Font, f32)> for TextFragment
where
    T: Into<TextFragment>,
{
    fn from((text, font, scale): (T, Font, f32)) -> TextFragment {
        text.into().font(font).scale(PxScale::from(scale))
    }
}

/// Cached font metrics that we can keep attached to a `Text`
/// so we don't have to keep recalculating them.
#[derive(Clone, Debug)]
struct CachedMetrics {
    string: Option<String>,
    width: Option<f32>,
    height: Option<f32>,
}

impl Default for CachedMetrics {
    fn default() -> CachedMetrics {
        CachedMetrics {
            string: None,
            width: None,
            height: None,
        }
    }
}

/// Drawable text object.  Essentially a list of [`TextFragment`](struct.TextFragment.html)'s
/// and some cached size information.
///
/// It implements [`Drawable`](trait.Drawable.html) so it can be drawn immediately with
/// [`graphics::draw()`](fn.draw.html), or many of them can be queued with [`graphics::queue_text()`](fn.queue_text.html)
/// and then all drawn at once with [`graphics::draw_queued_text()`](fn.draw_queued_text.html).
#[derive(Debug, Clone)]
pub struct Text {
    fragments: Vec<TextFragment>,
    blend_mode: Option<BlendMode>,
    filter_mode: FilterMode,
    bounds: Point2,
    layout: Layout<glyph_brush::BuiltInLineBreaker>,
    font_id: FontId,
    font_scale: PxScale,
    cached_metrics: RefCell<CachedMetrics>,
}

impl Default for Text {
    fn default() -> Self {
        Text {
            fragments: Vec::new(),
            blend_mode: None,
            filter_mode: FilterMode::Linear,
            bounds: Point2::new(f32::INFINITY, f32::INFINITY),
            layout: Layout::default(),
            font_id: FontId::default(),
<<<<<<< HEAD
            font_scale: Scale::uniform(Font::DEFAULT_FONT_SCALE),
=======
            font_scale: PxScale::from(DEFAULT_FONT_SCALE),
>>>>>>> 668be1d1
            cached_metrics: RefCell::new(CachedMetrics::default()),
        }
    }
}

impl Text {
    /// Creates a `Text` from a `TextFragment`.
    ///
    /// ```rust
    /// # use ggez::graphics::Text;
    /// # fn main() {
    /// let text = Text::new("foo");
    /// # }
    /// ```
    pub fn new<F>(fragment: F) -> Text
    where
        F: Into<TextFragment>,
    {
        let mut text = Text::default();
        let _ = text.add(fragment);
        text
    }

    /// Appends a `TextFragment` to the `Text`.
    pub fn add<F>(&mut self, fragment: F) -> &mut Text
    where
        F: Into<TextFragment>,
    {
        self.fragments.push(fragment.into());
        self.invalidate_cached_metrics();
        self
    }

    /// Returns a read-only slice of all `TextFragment`'s.
    pub fn fragments(&self) -> &[TextFragment] {
        &self.fragments
    }

    /// Returns a mutable slice with all fragments.
    pub fn fragments_mut(&mut self) -> &mut [TextFragment] {
        self.invalidate_cached_metrics();
        &mut self.fragments
    }

    /// Specifies rectangular dimensions to try and fit contents inside of,
    /// by wrapping, and alignment within the bounds.  To disable wrapping,
    /// give it a layout with `f32::INF` for the x value.
    pub fn set_bounds<P>(&mut self, bounds: P, alignment: Align) -> &mut Text
    where
        P: Into<mint::Point2<f32>>,
    {
        self.bounds = Point2::from(bounds.into());
        if self.bounds.x == f32::INFINITY {
            // Layouts don't make any sense if we don't wrap text at all.
            self.layout = Layout::default();
        } else {
            self.layout = self.layout.h_align(alignment);
        }
        self.invalidate_cached_metrics();
        self
    }

    /// Specifies text's font and font scale; used for fragments that don't have their own.
    pub fn set_font(&mut self, font: Font, font_scale: PxScale) -> &mut Text {
        self.font_id = font.font_id;
        self.font_scale = font_scale;
        self.invalidate_cached_metrics();
        self
    }

    /// Converts `Text` to a type `glyph_brush` can understand and queue.
    fn generate_varied_section(&self, relative_dest: Point2, color: Option<Color>) -> Section {
        let sections: Vec<GbText> = self
            .fragments
            .iter()
            .map(|fragment| {
                let color = fragment.color.or(color).unwrap_or(Color::WHITE);
                let font_id = fragment
                    .font
                    .map(|font| font.font_id)
                    .unwrap_or(self.font_id);
                let scale = fragment.scale.unwrap_or(self.font_scale);
                GbText::default()
                    .with_text(&fragment.text)
                    .with_font_id(font_id)
                    .with_scale(scale)
                    .with_color(<[f32; 4]>::from(color))
            })
            .collect();

        let relative_dest_x = {
            // This positions text within bounds with relative_dest being to the left, always.
            let mut dest_x = relative_dest.x;
            if self.bounds.x != f32::INFINITY {
                use glyph_brush::Layout::Wrap;
                match self.layout {
                    Wrap {
                        h_align: Align::Center,
                        ..
                    } => dest_x += self.bounds.x * 0.5,
                    Wrap {
                        h_align: Align::Right,
                        ..
                    } => dest_x += self.bounds.x,
                    _ => (),
                }
            }
            dest_x
        };
        let relative_dest = (relative_dest_x, relative_dest.y);
        Section {
            screen_position: relative_dest,
            bounds: (self.bounds.x, self.bounds.y),
            layout: self.layout,
            text: sections,
        }
    }

    fn invalidate_cached_metrics(&mut self) {
        if let Ok(mut metrics) = self.cached_metrics.try_borrow_mut() {
            *metrics = CachedMetrics::default();
            // Returning early avoids a double-borrow in the "else"
            // part.
            return;
        }
        warn!("Cached metrics RefCell has been poisoned.");
        self.cached_metrics = RefCell::new(CachedMetrics::default());
    }

    /// Returns the string that the text represents.
    pub fn contents(&self) -> String {
        if let Ok(metrics) = self.cached_metrics.try_borrow() {
            if let Some(ref string) = metrics.string {
                return string.clone();
            }
        }
        let string_accm: String = self
            .fragments
            .iter()
            .map(|frag| frag.text.as_str())
            .collect();

        if let Ok(mut metrics) = self.cached_metrics.try_borrow_mut() {
            metrics.string = Some(string_accm.clone());
        }
        string_accm
    }

    /// Calculates, caches, and returns width and height of formatted and wrapped text.
    fn calculate_dimensions(&self, gb: &mut GlyphBrush<DrawParam>) -> Rect {
        if let Ok(metrics) = self.cached_metrics.try_borrow() {
            if let (Some(width), Some(height)) = (metrics.width, metrics.height) {
                return Rect {
                    x: 0.0,
                    y: 0.0,
                    w: width,
                    h: height,
                };
            }
        }
        let mut max_width = 0.0;
        let mut max_height = 0.0;
        {
            let varied_section = self.generate_varied_section(Point2::new(0.0, 0.0), None);
            use glyph_brush::GlyphCruncher;
            if let Some(bounds) = gb.glyph_bounds(varied_section) {
                max_width = bounds.width().ceil();
                max_height = bounds.height().ceil();
            }
        }
        if let Ok(mut metrics) = self.cached_metrics.try_borrow_mut() {
            metrics.width = Some(max_width);
            metrics.height = Some(max_height);
        }
        Rect {
            x: 0.0,
            y: 0.0,
            w: max_width,
            h: max_height,
        }
    }

    /// Returns a Rect containing the width and height of the formatted and wrapped text.
    pub fn dimensions(&self, context: &Context) -> Rect {
        self.calculate_dimensions(&mut context.gfx_context.glyph_brush.borrow_mut())
    }

    /// Returns the width of formatted and wrapped text, in screen coordinates.
    pub fn width(&self, context: &Context) -> f32 {
        self.dimensions(context).w
    }

    /// Returns the height of formatted and wrapped text, in screen coordinates.
    pub fn height(&self, context: &Context) -> f32 {
        self.dimensions(context).h
    }
}

impl Drawable for Text {
    fn draw(&self, ctx: &mut Context, param: DrawParam) -> GameResult {
        // Converts fraction-of-bounding-box to screen coordinates, as required by `draw_queued()`.
        queue_text(ctx, self, Point2::new(0.0, 0.0), Some(param.color));
        draw_queued_text(ctx, param, self.blend_mode, self.filter_mode)
    }

    fn dimensions(&self, ctx: &mut Context) -> Option<Rect> {
        Some(self.dimensions(ctx))
    }

    fn set_blend_mode(&mut self, mode: Option<BlendMode>) {
        self.blend_mode = mode;
    }

    fn blend_mode(&self) -> Option<BlendMode> {
        self.blend_mode
    }
}

impl Font {
    /// Default size for fonts.
    pub const DEFAULT_FONT_SCALE: f32 = 16.0;

    /// Load a new TTF font from the given file.
    pub fn new<P>(context: &mut Context, path: P) -> GameResult<Font>
    where
        P: AsRef<path::Path> + fmt::Debug,
    {
        use crate::filesystem;
        let mut stream = filesystem::open(context, path.as_ref())?;
        let mut buf = Vec::new();
        let _ = stream.read_to_end(&mut buf)?;

        Font::new_glyph_font_bytes(context, &buf)
    }

    /// Loads a new TrueType font from given bytes and into a `gfx::GlyphBrush` owned
    /// by the `Context`.
    pub fn new_glyph_font_bytes(context: &mut Context, bytes: &[u8]) -> GameResult<Self> {
        // Take a Cow here to avoid this clone where unnecessary?
        // Nah, let's not complicate things more than necessary.
        let font = glyph_brush::ab_glyph::FontArc::try_from_vec(bytes.to_vec()).unwrap();
        let font_id = context.gfx_context.glyph_brush.borrow_mut().add_font(font);

        Ok(Font { font_id })
    }

    /// Returns the baked-in bytes of default font (currently `LiberationSans-Regular.ttf`).
    pub(crate) fn default_font_bytes() -> &'static [u8] {
        include_bytes!(concat!(
            env!("CARGO_MANIFEST_DIR"),
            "/resources/LiberationMono-Regular.ttf"
        ))
    }
}

impl Default for Font {
    fn default() -> Self {
        Font { font_id: FontId(0) }
    }
}

/// Obtains the font cache.
pub fn font_cache(context: &Context) -> FontCache {
    FontCache {
        glyph_brush: context.gfx_context.glyph_brush.clone(),
    }
}

/// Queues the `Text` to be drawn by [`draw_queued_text()`](fn.draw_queued_text.html).
/// `relative_dest` is relative to the [`DrawParam::dest`](struct.DrawParam.html#structfield.dest)
/// passed to `draw_queued()`. Note, any `Text` drawn via [`graphics::draw()`](fn.draw.html)
/// will also draw everything already the queue.
pub fn queue_text<P>(context: &mut Context, batch: &Text, relative_dest: P, color: Option<Color>)
where
    P: Into<mint::Point2<f32>>,
{
    let p = Point2::from(relative_dest.into());
    let varied_section = batch.generate_varied_section(p, color);
    context
        .gfx_context
        .glyph_brush
        .borrow_mut()
        .queue(varied_section);
}

/// Exposes `glyph_brush`'s drawing API in case `ggez`'s text drawing is insufficient.
/// It takes `glyph_brush`'s `VariedSection` and `GlyphPositioner`, which give you lower-
/// level control over how text is drawn.
pub fn queue_text_raw<'a, S, G>(context: &mut Context, section: S, custom_layout: Option<&G>)
where
    S: Into<Cow<'a, Section<'a>>>,
    G: GlyphPositioner,
{
    let brush = &mut context.gfx_context.glyph_brush.borrow_mut();
    match custom_layout {
        Some(layout) => brush.queue_custom_layout(section, layout),
        None => brush.queue(section),
    }
}

/// Draws all of the [`Text`](struct.Text.html)s added via [`queue_text()`](fn.queue_text.html).
///
/// the `DrawParam` applies to everything in the queue; offset is in
/// screen coordinates; color is ignored - specify it when using
/// `queue_text()` instead.
///
/// Note that all text will, and in fact must, be drawn with the same
/// `BlendMode` and `FilterMode`.  This is unfortunate but currently
/// unavoidable, see [this issue](https://github.com/ggez/ggez/issues/561)
/// for more info.
pub fn draw_queued_text<D>(
    ctx: &mut Context,
    param: D,
    blend: Option<BlendMode>,
    filter: FilterMode,
) -> GameResult
where
    D: Into<DrawParam>,
{
    let param: DrawParam = param.into();

    let gb = &mut ctx.gfx_context.glyph_brush;
    let encoder = &mut ctx.gfx_context.encoder;
    let gc = &ctx.gfx_context.glyph_cache.texture_handle;
    let backend = &ctx.gfx_context.backend_spec;

    let action = gb.borrow_mut().process_queued(
        |rect, tex_data| update_texture::<GlBackendSpec>(backend, encoder, gc, rect, tex_data),
        to_vertex,
    );
    match action {
        Ok(glyph_brush::BrushAction::ReDraw) => {
            let spritebatch = ctx.gfx_context.glyph_state.clone();
            let spritebatch = &mut *spritebatch.borrow_mut();
            spritebatch.set_blend_mode(blend);
            spritebatch.set_filter(filter);
            draw(ctx, &*spritebatch, param)?;
        }
        Ok(glyph_brush::BrushAction::Draw(drawparams)) => {
            // Gotta clone the image to avoid double-borrow's.
            let spritebatch = ctx.gfx_context.glyph_state.clone();
            let spritebatch = &mut *spritebatch.borrow_mut();
            spritebatch.clear();
            spritebatch.set_blend_mode(blend);
            spritebatch.set_filter(filter);
            for p in &drawparams {
                // Ignore returned sprite index.
                let _ = spritebatch.add(*p);
            }
            draw(ctx, &*spritebatch, param)?;
        }
        Err(glyph_brush::BrushError::TextureTooSmall { suggested }) => {
            let (new_width, new_height) = suggested;
            let data = vec![255; 4 * new_width as usize * new_height as usize];
            let new_glyph_cache =
                Image::from_rgba8(ctx, new_width as u16, new_height as u16, &data)?;
            ctx.gfx_context.glyph_cache = new_glyph_cache.clone();
            let spritebatch = ctx.gfx_context.glyph_state.clone();
            let spritebatch = &mut *spritebatch.borrow_mut();
            let _ = spritebatch.set_image(new_glyph_cache);
            ctx.gfx_context
                .glyph_brush
                .borrow_mut()
                .resize_texture(new_width, new_height);
        }
    }
    Ok(())
}

fn update_texture<B>(
    backend: &B,
    encoder: &mut gfx::Encoder<B::Resources, B::CommandBuffer>,
    texture: &gfx::handle::RawTexture<B::Resources>,
    rect: glyph_brush::Rectangle<u32>,
    tex_data: &[u8],
) where
    B: BackendSpec,
{
    let offset = [rect.min[0] as u16, rect.min[1] as u16];
    let size = [rect.width() as u16, rect.height() as u16];
    let info = texture::ImageInfoCommon {
        xoffset: offset[0],
        yoffset: offset[1],
        zoffset: 0,
        width: size[0],
        height: size[1],
        depth: 0,
        format: (),
        mipmap: 0,
    };

    let tex_data_chunks: Vec<[u8; 4]> = tex_data.iter().map(|c| [255, 255, 255, *c]).collect();
    let typed_tex = backend.raw_to_typed_texture(texture.clone());
    encoder
        .update_texture::<<super::BuggoSurfaceFormat as gfx::format::Formatted>::Surface, super::BuggoSurfaceFormat>(
            &typed_tex, None, info, &tex_data_chunks,
        )
        .unwrap();
}

/// I THINK what we're going to need to do is have a
/// `SpriteBatch` that actually does the stuff and stores the
/// UV's and verts and such, while
///
/// Basically, `glyph_brush`'s "`to_vertex`" callback is really
/// `to_quad`; in the default code it
fn to_vertex(v: glyph_brush::GlyphVertex) -> DrawParam {
    let src_rect = Rect {
        x: v.tex_coords.min.x,
        y: v.tex_coords.min.y,
        w: v.tex_coords.max.x - v.tex_coords.min.x,
        h: v.tex_coords.max.y - v.tex_coords.min.y,
    };
    // it LOOKS like pixel_coords are the output coordinates?
    // I'm not sure though...
    let dest_pt = Point2::new(v.pixel_coords.min.x as f32, v.pixel_coords.min.y as f32);
    DrawParam::default()
        .src(src_rect)
        .dest(dest_pt)
        .color(v.extra.color.into())
}<|MERGE_RESOLUTION|>--- conflicted
+++ resolved
@@ -175,11 +175,7 @@
             bounds: Point2::new(f32::INFINITY, f32::INFINITY),
             layout: Layout::default(),
             font_id: FontId::default(),
-<<<<<<< HEAD
-            font_scale: Scale::uniform(Font::DEFAULT_FONT_SCALE),
-=======
-            font_scale: PxScale::from(DEFAULT_FONT_SCALE),
->>>>>>> 668be1d1
+            font_scale: PxScale::from(Font::DEFAULT_FONT_SCALE),
             cached_metrics: RefCell::new(CachedMetrics::default()),
         }
     }
