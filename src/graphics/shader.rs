use std::marker::PhantomData;

use crate::context::{Has, HasMut};

use super::{
    context::GraphicsContext,
    gpu::{
        arc::{ArcBindGroup, ArcBindGroupLayout, ArcBuffer, ArcShaderModule},
        bind_group::BindGroupBuilder,
    },
    image::Image,
    sampler::Sampler,
};
use crevice::std140::Std140;
use wgpu::util::DeviceExt;

/// A custom fragment shader that can be used to render with shader effects.
///
/// Adapted from the `shader.rs` example:
/// ```rust
/// # use ggez::*;
/// # use ggez::graphics::*;
/// #[derive(AsStd140)]
/// struct Dim {
///     rate: f32,
/// }
///
/// struct MainState {}
///
/// impl event::EventHandler for MainState {
/// #   fn update(&mut self, _ctx: &mut Context) -> Result<(), GameError> { Ok(()) }
///     fn draw(&mut self, ctx: &mut Context) -> GameResult {
///         let mut canvas = graphics::Canvas::from_frame(ctx, Color::BLACK);
///         let dim = Dim { rate: 0.5 };
///         // NOTE: This is for simplicity; do not recreate your shader every frame like this!
///         //       For more info look at the full example.
///         let shader = Shader::from_wgsl(
///             ctx,
///             include_str!("../../resources/dimmer.wgsl"),
///             "main"
///         );
///         let params = ShaderParams::new(ctx, &dim, &[], &[]);
///         params.set_uniforms(ctx, &dim);
///
///         canvas.set_shader(shader);
///         canvas.set_shader_params(params);
///         // draw something...
///         canvas.finish(ctx)
///     }
///
///     /* ... */
/// }
/// ```
#[derive(Debug, Clone, PartialEq, Eq, Hash)]
pub struct Shader {
    pub(crate) fragment: ArcShaderModule,
    pub(crate) fs_entry: String,
}

impl Shader {
    /// Creates a shader from a WGSL string.
    pub fn from_wgsl(gfx: &impl Has<GraphicsContext>, wgsl: &str, fs_entry: &str) -> Self {
        let gfx = gfx.retrieve();
        let module = ArcShaderModule::new(gfx.wgpu.device.create_shader_module(
            wgpu::ShaderModuleDescriptor {
                label: None,
                source: wgpu::ShaderSource::Wgsl(wgsl.into()),
            },
        ));

        Shader {
            fragment: module,
            fs_entry: fs_entry.into(),
        }
    }
}

pub use crevice::std140::AsStd140;

/// Parameters that can be passed to a custom shader, including uniforms, images, and samplers.
<<<<<<< HEAD
=======
///
/// These parameters are bound to group 4. With WGSL, for example,
/// ```rust,ignore
/// ggez::graphics::ShaderParams::new(ctx, &my_uniforms, &[&image1, &image2], &[sampler1])
/// ```
/// Corresponds to...
/// ```ignore
/// @group(4) @binding(0)
/// var<uniform> my_uniforms: MyUniforms;
/// @group(4) @binding(1)
/// var image1: texture_2d<f32>;
/// @group(4) @binding(2)
/// var image2: texture_2d<f32>;
/// @group(4) @binding(3)
/// var sampler1: sampler;
/// ```
>>>>>>> f8f32ccc
#[derive(Debug, PartialEq, Eq)]
pub struct ShaderParams<Uniforms: AsStd140> {
    pub(crate) uniforms: ArcBuffer,
    pub(crate) layout: ArcBindGroupLayout,
    pub(crate) bind_group: ArcBindGroup,
    _marker: PhantomData<Uniforms>,
}

impl<Uniforms: AsStd140> ShaderParams<Uniforms> {
    /// Creates a new [ShaderParams], initialized with the given uniforms, images, and samplers.
    pub fn new(
        gfx: &mut impl HasMut<GraphicsContext>,
        uniforms: &Uniforms,
        images: &[&Image],
        samplers: &[Sampler],
    ) -> Self {
        let gfx = gfx.retrieve_mut();
        let uniforms = ArcBuffer::new(gfx.wgpu.device.create_buffer_init(
            &wgpu::util::BufferInitDescriptor {
                label: None,
                usage: wgpu::BufferUsages::UNIFORM | wgpu::BufferUsages::COPY_DST,
                contents: uniforms.as_std140().as_bytes(),
            },
        ));

        let samplers = samplers
            .iter()
            .map(|&sampler| gfx.sampler_cache.get(&gfx.wgpu.device, sampler))
            .collect::<Vec<_>>();

        let mut builder = BindGroupBuilder::new();
        builder = builder.buffer(
            &uniforms,
            0,
            wgpu::ShaderStages::VERTEX_FRAGMENT,
            wgpu::BufferBindingType::Uniform,
            false,
            None,
        );

        for image in images {
            builder = builder.image(&image.view, wgpu::ShaderStages::FRAGMENT);
        }

        for sampler in &samplers {
            builder = builder.sampler(sampler, wgpu::ShaderStages::FRAGMENT);
        }

        let (bind_group, layout) = builder.create(&gfx.wgpu.device, &mut gfx.bind_group_cache);

        ShaderParams {
            uniforms,
            layout,
            bind_group,
            _marker: PhantomData,
        }
    }

    /// Updates the uniform data.
    pub fn set_uniforms(&self, gfx: &impl Has<GraphicsContext>, uniforms: &Uniforms) {
        let gfx = gfx.retrieve();
        gfx.wgpu
            .queue
            .write_buffer(&self.uniforms, 0, uniforms.as_std140().as_bytes());
    }
}

impl<Uniforms: AsStd140> Clone for ShaderParams<Uniforms> {
    fn clone(&self) -> Self {
        Self {
            uniforms: self.uniforms.clone(),
            layout: self.layout.clone(),
            bind_group: self.bind_group.clone(),
            _marker: PhantomData,
        }
    }
}

pub use wgpu::{BlendComponent, BlendFactor, BlendOperation};

/// Describes the blend mode used when drawing images.
#[derive(Debug, Clone, Copy, PartialEq, Eq, Hash)]
pub struct BlendMode {
    /// The blend mode for the color channels.
    pub color: BlendComponent,
    /// The blend mode for the alpha channel.
    pub alpha: BlendComponent,
}

impl BlendMode {
    /// When combining two fragments, add their values together, saturating
    /// at 1.0
    pub const ADD: Self = BlendMode {
        color: BlendComponent {
            src_factor: BlendFactor::SrcAlpha,
            dst_factor: BlendFactor::One,
            operation: BlendOperation::Add,
        },
        alpha: BlendComponent {
            src_factor: BlendFactor::OneMinusDstAlpha,
            dst_factor: BlendFactor::One,
            operation: BlendOperation::Add,
        },
    };

    /// When combining two fragments, subtract the source value from the
    /// destination value
    pub const SUBTRACT: Self = BlendMode {
        color: BlendComponent {
            src_factor: BlendFactor::SrcAlpha,
            dst_factor: BlendFactor::One,
            operation: BlendOperation::ReverseSubtract,
        },
        alpha: BlendComponent {
            src_factor: BlendFactor::Zero,
            dst_factor: BlendFactor::One,
            operation: BlendOperation::Add,
        },
    };

    /// When combining two fragments, add the value of the source times its
    /// alpha channel with the value of the destination multiplied by the inverse
    /// of the source alpha channel. Has the usual transparency effect: mixes the
    /// two colors using a fraction of each one specified by the alpha of the source.
    pub const ALPHA: Self = BlendMode {
        color: BlendComponent {
            src_factor: BlendFactor::SrcAlpha,
            dst_factor: BlendFactor::OneMinusSrcAlpha,
            operation: BlendOperation::Add,
        },
        alpha: BlendComponent {
            src_factor: BlendFactor::OneMinusDstAlpha,
            dst_factor: BlendFactor::One,
            operation: BlendOperation::Add,
        },
    };

    /// When combining two fragments, subtract the destination color from a constant
    /// color using the source color as weight. Has an invert effect with the constant
    /// color as base and source color controlling displacement from the base color.
    /// A white source color and a white value results in plain invert. The output
    /// alpha is same as destination alpha.
    pub const INVERT: Self = BlendMode {
        color: BlendComponent {
            src_factor: BlendFactor::Constant,
            dst_factor: BlendFactor::Src,
            operation: BlendOperation::Subtract,
        },
        alpha: BlendComponent {
            src_factor: BlendFactor::Zero,
            dst_factor: BlendFactor::One,
            operation: BlendOperation::Add,
        },
    };

    /// When combining two fragments, multiply their values together (including alpha)
    pub const MULTIPLY: Self = BlendMode {
        color: BlendComponent {
            src_factor: BlendFactor::Dst,
            dst_factor: BlendFactor::Zero,
            operation: BlendOperation::Add,
        },
        alpha: BlendComponent {
            src_factor: BlendFactor::DstAlpha,
            dst_factor: BlendFactor::Zero,
            operation: BlendOperation::Add,
        },
    };

    /// When combining two fragments, choose the source value (including source alpha)
    pub const REPLACE: Self = BlendMode {
        color: wgpu::BlendState::REPLACE.color,
        alpha: wgpu::BlendState::REPLACE.alpha,
    };

    /// When combining two fragments, choose the lighter value
    pub const LIGHTEN: Self = BlendMode {
        color: BlendComponent {
            src_factor: BlendFactor::SrcAlpha,
            dst_factor: BlendFactor::One,
            operation: BlendOperation::Max,
        },
        alpha: BlendComponent {
            src_factor: BlendFactor::OneMinusDstAlpha,
            dst_factor: BlendFactor::One,
            operation: BlendOperation::Add,
        },
    };

    /// When combining two fragments, choose the darker value
    pub const DARKEN: Self = BlendMode {
        color: BlendComponent {
            src_factor: BlendFactor::SrcAlpha,
            dst_factor: BlendFactor::One,
            operation: BlendOperation::Min,
        },
        alpha: BlendComponent {
            src_factor: BlendFactor::OneMinusDstAlpha,
            dst_factor: BlendFactor::One,
            operation: BlendOperation::Add,
        },
    };

    /// When using premultiplied alpha, use this.
    ///
    /// You usually want to use this blend mode for drawing canvases
    /// containing semi-transparent imagery.
    /// For an explanation on this see: <https://github.com/ggez/ggez/issues/694#issuecomment-853724926>
    pub const PREMULTIPLIED: Self = BlendMode {
        color: BlendComponent {
            src_factor: BlendFactor::One,
            dst_factor: BlendFactor::OneMinusSrcAlpha,
            operation: BlendOperation::Add,
        },
        alpha: BlendComponent {
            src_factor: BlendFactor::OneMinusDstAlpha,
            dst_factor: BlendFactor::One,
            operation: BlendOperation::Add,
        },
    };
}<|MERGE_RESOLUTION|>--- conflicted
+++ resolved
@@ -78,8 +78,6 @@
 pub use crevice::std140::AsStd140;
 
 /// Parameters that can be passed to a custom shader, including uniforms, images, and samplers.
-<<<<<<< HEAD
-=======
 ///
 /// These parameters are bound to group 4. With WGSL, for example,
 /// ```rust,ignore
@@ -87,16 +85,15 @@
 /// ```
 /// Corresponds to...
 /// ```ignore
-/// @group(4) @binding(0)
+/// @group(3) @binding(0)
 /// var<uniform> my_uniforms: MyUniforms;
-/// @group(4) @binding(1)
+/// @group(3) @binding(1)
 /// var image1: texture_2d<f32>;
-/// @group(4) @binding(2)
+/// @group(3) @binding(2)
 /// var image2: texture_2d<f32>;
-/// @group(4) @binding(3)
+/// @group(3) @binding(3)
 /// var sampler1: sampler;
 /// ```
->>>>>>> f8f32ccc
 #[derive(Debug, PartialEq, Eq)]
 pub struct ShaderParams<Uniforms: AsStd140> {
     pub(crate) uniforms: ArcBuffer,
